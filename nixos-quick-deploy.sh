--- conflicted
+++ resolved
@@ -824,24 +824,20 @@
         print_warning "Could not detect nixos channel name, defaulting to $NIXOS_CHANNEL_NAME"
     fi
 
-<<<<<<< HEAD
     if [[ -n "$HOME_MANAGER_CHANNEL_REF" ]]; then
         HM_CHANNEL_NAME="$HOME_MANAGER_CHANNEL_REF"
     elif [[ -n "$HOME_MANAGER_CHANNEL_URL" ]]; then
         HM_CHANNEL_NAME=$(normalize_channel_name "$HOME_MANAGER_CHANNEL_URL")
     elif [[ -n "$HM_CHANNEL" ]]; then
         HM_CHANNEL_NAME=$(normalize_channel_name "$HM_CHANNEL")
-=======
     if [[ -n "$HM_CHANNEL" ]]; then
         HM_CHANNEL_NAME=$(basename "$HM_CHANNEL")
->>>>>>> d2589d73
     else
         # Mirror the nixos channel when home-manager is missing
         HM_CHANNEL_NAME="release-${STATE_VERSION}"
         print_warning "Could not detect home-manager channel, defaulting to $HM_CHANNEL_NAME"
     fi
 
-<<<<<<< HEAD
     if [[ -z "$HOME_MANAGER_CHANNEL_URL" && -n "$HM_CHANNEL" ]]; then
         HOME_MANAGER_CHANNEL_URL="$HM_CHANNEL"
     fi
@@ -853,8 +849,6 @@
 
     HOME_MANAGER_CHANNEL_REF="$HM_CHANNEL_NAME"
 
-=======
->>>>>>> d2589d73
     print_success "Configuration versions:"
     print_info "  stateVersion:     $STATE_VERSION"
     print_info "  NixOS channel:    $NIXOS_CHANNEL_NAME"
@@ -905,11 +899,8 @@
     # This enables using: home-manager switch --flake ~/.config/home-manager
     print_info "Creating home-manager flake configuration for Flatpak support..."
     local FLAKE_FILE="$HM_CONFIG_DIR/flake.nix"
-<<<<<<< HEAD
     local SYSTEM_ARCH=$(nix eval --raw --expr builtins.currentSystem 2>/dev/null || echo "x86_64-linux")
     local CURRENT_HOSTNAME=$(hostname)
-=======
->>>>>>> d2589d73
 
     cat > "$FLAKE_FILE" <<'FLAKEEOF'
 {
@@ -917,15 +908,12 @@
 
   inputs = {
     nixpkgs.url = "github:NixOS/nixpkgs/NIXPKGS_CHANNEL_PLACEHOLDER";
-<<<<<<< HEAD
     home-manager = {
       url = "github:nix-community/home-manager?ref=HM_CHANNEL_PLACEHOLDER";
-=======
     #nixpkgs-unstable.url = "github:NixOS/nixpkgs/nixos-unstable";
 
     home-manager = {
       url = "github:nix-community/home-manager/HM_CHANNEL_PLACEHOLDER";
->>>>>>> d2589d73
       inputs.nixpkgs.follows = "nixpkgs";
     };
     nix-flatpak.url = "github:gmodena/nix-flatpak";
@@ -967,12 +955,9 @@
     # Align flake inputs with the synchronized channels
     sed -i "s|NIXPKGS_CHANNEL_PLACEHOLDER|$NIXOS_CHANNEL_NAME|" "$FLAKE_FILE"
     sed -i "s|HM_CHANNEL_PLACEHOLDER|$HM_CHANNEL_NAME|" "$FLAKE_FILE"
-<<<<<<< HEAD
     sed -i "s|HOSTNAME_PLACEHOLDER|$CURRENT_HOSTNAME|" "$FLAKE_FILE"
     sed -i "s|HOME_USERNAME_PLACEHOLDER|$USER|" "$FLAKE_FILE"
     sed -i "s|SYSTEM_PLACEHOLDER|$SYSTEM_ARCH|" "$FLAKE_FILE"
-=======
->>>>>>> d2589d73
 
     print_success "Created flake.nix in home-manager config directory"
 
