#!/usr/bin/env bash
#
# NixOS Quick Deploy for AIDB Development
# Purpose: Install ALL packages and tools needed for AIDB development
# Scope: Complete system setup - ready for AIDB deployment
# What it does: Installs Podman, PostgreSQL, Python, Nix tools, modern CLI tools
# What it does NOT do: Initialize AIDB database or start containers
# Author: AI Agent
# Created: 2025-10-23
# Version: 2.2.0 - Harden declarative Flatpak installation handling
#

# Error handling: Exit on undefined variable, catch errors in pipes
set -u
set -o pipefail

FLATHUB_REMOTE_NAME="flathub"
FLATHUB_REMOTE_URL="https://dl.flathub.org/repo/flathub.flatpakrepo"
DEFAULT_FLATPAK_APPS=(
    "com.github.flatseal.Flatseal"
    "org.gnome.FileRoller"
    "net.nokyan.Resources"
    "org.videolan.VLC"
    "io.mpv.Mpv"
    "org.mozilla.firefox"
    "md.obsidian.Obsidian"
)
LAST_FLATPAK_QUERY_MESSAGE=""

# Ensure we target the invoking user's home directory even when executed via sudo
RESOLVED_USER="${USER:-}"
RESOLVED_HOME="$HOME"

if [[ -n "${SUDO_USER:-}" && "$EUID" -eq 0 ]]; then
    RESOLVED_USER="$SUDO_USER"
    RESOLVED_HOME="$(getent passwd "$RESOLVED_USER" 2>/dev/null | cut -d: -f6)"

    if [[ -z "$RESOLVED_HOME" ]]; then
        RESOLVED_HOME="$(eval echo "~$RESOLVED_USER" 2>/dev/null || true)"
    fi

    if [[ -z "$RESOLVED_HOME" ]]; then
        echo "Error: unable to resolve home directory for invoking user '$RESOLVED_USER'." >&2
        exit 1
    fi

    export ORIGINAL_ROOT_HOME="$HOME"
    export ORIGINAL_ROOT_USER="${USER:-root}"
    export HOME="$RESOLVED_HOME"
    export USER="$RESOLVED_USER"
fi

PRIMARY_USER="$USER"
PRIMARY_HOME="$HOME"
PRIMARY_GROUP="$(id -gn "$PRIMARY_USER" 2>/dev/null || id -gn 2>/dev/null || echo "$PRIMARY_USER")"
PRIMARY_UID="$(id -u "$PRIMARY_USER" 2>/dev/null || echo "$EUID")"
PRIMARY_RUNTIME_DIR=""

if [[ -n "$PRIMARY_UID" && -d "/run/user/$PRIMARY_UID" ]]; then
    PRIMARY_RUNTIME_DIR="/run/user/$PRIMARY_UID"
fi

PRIMARY_PROFILE_BIN="$PRIMARY_HOME/.nix-profile/bin"
PRIMARY_ETC_PROFILE_BIN="/etc/profiles/per-user/$PRIMARY_USER/bin"
PRIMARY_LOCAL_BIN="$PRIMARY_HOME/.local/bin"
LOCAL_BIN_DIR="$PRIMARY_LOCAL_BIN"
FLATPAK_DIAGNOSTIC_ROOT="$PRIMARY_HOME/.cache/nixos-quick-deploy/flatpak"

GITEA_FLATPAK_APP_ID="io.gitea.Gitea"
GITEA_FLATPAK_CONFIG_DIR="$PRIMARY_HOME/.var/app/$GITEA_FLATPAK_APP_ID/config/gitea"
GITEA_FLATPAK_DATA_DIR="$PRIMARY_HOME/.var/app/$GITEA_FLATPAK_APP_ID/data/gitea"
GITEA_NATIVE_CONFIG_DIR="$PRIMARY_HOME/.config/gitea"
GITEA_NATIVE_DATA_DIR="$PRIMARY_HOME/.local/share/gitea"
HUGGINGFACE_CONFIG_DIR="$PRIMARY_HOME/.config/huggingface"
HUGGINGFACE_CACHE_DIR="$PRIMARY_HOME/.cache/huggingface"
OPEN_WEBUI_DATA_DIR="$PRIMARY_HOME/.local/share/open-webui"
AIDER_CONFIG_DIR="$PRIMARY_HOME/.config/aider"
TEA_CONFIG_DIR="$PRIMARY_HOME/.config/tea"
LATEST_CONFIG_BACKUP_DIR=""

build_primary_user_path() {
    local -a path_parts=()

    if [[ -d "$PRIMARY_PROFILE_BIN" ]]; then
        path_parts+=("$PRIMARY_PROFILE_BIN")
    fi

    if [[ -d "$PRIMARY_ETC_PROFILE_BIN" ]]; then
        path_parts+=("$PRIMARY_ETC_PROFILE_BIN")
    fi

    if [[ -d "$PRIMARY_LOCAL_BIN" ]]; then
        path_parts+=("$PRIMARY_LOCAL_BIN")
    fi

    local -a CURRENT_PATH_PARTS=()
    local IFS=':'
    read -ra CURRENT_PATH_PARTS <<< "$PATH"
    for segment in "${CURRENT_PATH_PARTS[@]}"; do
        if [[ -n "$segment" ]]; then
            local duplicate=false
            for existing in "${path_parts[@]}"; do
                if [[ "$existing" == "$segment" ]]; then
                    duplicate=true
                    break
                fi
            done
            if [[ "$duplicate" == false ]]; then
                path_parts+=("$segment")
            fi
        fi
    done

    local combined_path
    IFS=':' combined_path="${path_parts[*]}"
    printf '%s' "$combined_path"
}

run_as_primary_user() {
    local -a cmd=("$@")
    local -a env_args=()

    if [[ -n "$PRIMARY_RUNTIME_DIR" ]]; then
        env_args+=("XDG_RUNTIME_DIR=$PRIMARY_RUNTIME_DIR")
        if [[ -S "$PRIMARY_RUNTIME_DIR/bus" ]]; then
            env_args+=("DBUS_SESSION_BUS_ADDRESS=unix:path=$PRIMARY_RUNTIME_DIR/bus")
        fi
    fi

    env_args+=("PATH=$(build_primary_user_path)")

    if [[ $EUID -eq 0 && "$PRIMARY_USER" != "root" ]]; then
        if (( ${#env_args[@]} > 0 )); then
            sudo -H -u "$PRIMARY_USER" env "${env_args[@]}" "${cmd[@]}"
        else
            sudo -H -u "$PRIMARY_USER" "${cmd[@]}"
        fi
    else
        if (( ${#env_args[@]} > 0 )); then
            env "${env_args[@]}" "${cmd[@]}"
        else
            "${cmd[@]}"
        fi
    fi
}

flatpak_cli_available() {
    run_as_primary_user flatpak --version >/dev/null 2>&1
}

prepare_flatpak_diagnostic_dir() {
    local dir="$FLATPAK_DIAGNOSTIC_ROOT"

    if [[ -z "$dir" ]]; then
        return
    fi

    if ! run_as_primary_user install -d -m 700 "$dir" >/dev/null 2>&1; then
        mkdir -p "$dir" 2>/dev/null || true
        ensure_path_owner "$dir"
    fi

    printf '%s' "$dir"
}

gather_flatpak_diagnostics() {
    local service_name="$1"
    local stage="${2:-snapshot}"

    if [[ -z "$service_name" ]]; then
        return 0
    fi

    local diag_dir
    diag_dir=$(prepare_flatpak_diagnostic_dir)

    if [[ -z "$diag_dir" ]]; then
        return 0
    fi

    local timestamp
    timestamp=$(date +%Y%m%d_%H%M%S)

    local status_log="$diag_dir/${stage}-${timestamp}-status.log"
    local journal_log="$diag_dir/${stage}-${timestamp}-journal.log"

    local quoted_service
    printf -v quoted_service '%q' "$service_name"

    run_as_primary_user bash -c "systemctl --user status ${quoted_service} --no-pager" >"$status_log" 2>&1 || true
    run_as_primary_user bash -c "journalctl --user -u ${quoted_service} --no-pager --since '1 hour ago'" >"$journal_log" 2>&1 || true

    ensure_path_owner "$status_log"
    ensure_path_owner "$journal_log"

    print_info "Flatpak diagnostics captured under $diag_dir"
}

ensure_user_systemd_ready() {
    if ! command -v loginctl >/dev/null 2>&1; then
        return 0
    fi

    local user="$PRIMARY_USER"
    if [[ -z "$user" ]]; then
        return 0
    fi

    local user_info=""
    user_info=$(loginctl show-user "$user" 2>/dev/null || true)

    if [[ -z "$user_info" && $EUID -eq 0 ]]; then
        loginctl enable-linger "$user" >/dev/null 2>&1 || true
        user_info=$(loginctl show-user "$user" 2>/dev/null || true)
    fi

    local runtime_path=""
    runtime_path=$(printf '%s\n' "$user_info" | awk -F= '/^RuntimePath=/{print $2}' | tail -n1)

    if [[ -z "$runtime_path" ]]; then
        runtime_path="/run/user/$PRIMARY_UID"
    fi

    if [[ ! -d "$runtime_path" && $EUID -eq 0 ]]; then
        install -d -m 700 -o "$PRIMARY_USER" -g "$PRIMARY_GROUP" "$runtime_path" 2>/dev/null || true
    fi

    if [[ -d "$runtime_path" ]]; then
        PRIMARY_RUNTIME_DIR="$runtime_path"
    fi

    local linger_state=""
    linger_state=$(printf '%s\n' "$user_info" | awk -F= '/^Linger=/{print $2}' | tail -n1)
    if [[ "$linger_state" != "yes" && $EUID -eq 0 ]]; then
        if loginctl enable-linger "$user" >/dev/null 2>&1; then
            print_info "Enabled lingering for $user to keep user services active"
        fi
    fi

    if [[ -n "$PRIMARY_RUNTIME_DIR" && ! -S "$PRIMARY_RUNTIME_DIR/bus" ]]; then
        run_as_primary_user systemctl --user daemon-reload >/dev/null 2>&1 || true
    fi

    return 0
}

wait_for_systemd_user_service() {
    local service_name="$1"
    local timeout="${2:-180}"
    local interval=3
    local waited=0

    while (( waited < timeout )); do
        local show_output
        show_output=$(run_as_primary_user systemctl --user show "$service_name" -p Result -p ActiveState -p SubState 2>/dev/null || true)

        if [[ -z "$show_output" ]]; then
            sleep "$interval"
            (( waited += interval ))
            continue
        fi

        local result
        local active
        local substate
        result=$(printf '%s\n' "$show_output" | awk -F= '/^Result=/{print $2}' | tail -n1)
        active=$(printf '%s\n' "$show_output" | awk -F= '/^ActiveState=/{print $2}' | tail -n1)
        substate=$(printf '%s\n' "$show_output" | awk -F= '/^SubState=/{print $2}' | tail -n1)

        if [[ "$result" == "success" ]]; then
            return 0
        fi

        if [[ "$result" == "failure" || "$active" == "failed" || "$substate" == "failed" ]]; then
            return 1
        fi

        if [[ "$active" == "inactive" && "$substate" == "dead" && -z "$result" ]]; then
            return 0
        fi

        sleep "$interval"
        (( waited += interval ))
    done

    return 2
}

flatpak_remote_exists() {
    if ! flatpak_cli_available; then
        return 1
    fi

    local remote_output
    remote_output=$(run_as_primary_user flatpak remotes --user --columns=name 2>/dev/null || true)

    printf '%s\n' "$remote_output" \
        | awk 'NR == 1 && $1 == "Name" { next } { print $1 }' \
        | grep -Fxq "$FLATHUB_REMOTE_NAME"
}

flatpak_query_application_support() {
    if ! flatpak_cli_available; then
        LAST_FLATPAK_QUERY_MESSAGE="Flatpak CLI not available"
        return 2
    fi

    local app_id="$1"
    local user_output
    local user_status
    local system_output
    local system_status

    LAST_FLATPAK_QUERY_MESSAGE=""

    user_output=$(run_as_primary_user flatpak --user remote-info "$FLATHUB_REMOTE_NAME" "$app_id" 2>&1 || true)
    user_status=$?
    if [[ $user_status -eq 0 ]]; then
        return 0
    fi

    system_output=$(run_as_primary_user flatpak remote-info "$FLATHUB_REMOTE_NAME" "$app_id" 2>&1 || true)
    system_status=$?
    if [[ $system_status -eq 0 ]]; then
        return 0
    fi

    LAST_FLATPAK_QUERY_MESSAGE="$user_output"
    if [[ -n "$LAST_FLATPAK_QUERY_MESSAGE" && -n "$system_output" ]]; then
        LAST_FLATPAK_QUERY_MESSAGE+=$'\n'
    fi
    LAST_FLATPAK_QUERY_MESSAGE+="$system_output"

    if printf '%s\n' "$LAST_FLATPAK_QUERY_MESSAGE" | grep -Eiq 'No remote refs found similar|No entry for|Nothing matches'; then
        return 3
    fi

    return 1
}

flatpak_install_app_list() {
    if [[ $# -eq 0 ]]; then
        return 0
    fi

    if ! flatpak_cli_available; then
        print_warning "Flatpak CLI not available; cannot install applications"
        return 1
    fi

    local -a apps=("$@")
    local failure=false

    run_as_primary_user flatpak --user repair --noninteractive >/dev/null 2>&1 || true

    for app_id in "${apps[@]}"; do
        if run_as_primary_user flatpak info --user "$app_id" >/dev/null 2>&1; then
            print_info "  • $app_id already present"
            continue
        fi

        local support_status=0
        flatpak_query_application_support "$app_id"
        support_status=$?
        if [[ $support_status -ne 0 ]]; then
            if [[ $support_status -eq 3 ]]; then
                print_warning "  ⚠ $app_id is not available on $FLATHUB_REMOTE_NAME for this architecture; skipping"
                if [[ -n "$LAST_FLATPAK_QUERY_MESSAGE" ]]; then
                    while IFS= read -r line; do
                        print_info "    ↳ $line"
                    done <<<"$LAST_FLATPAK_QUERY_MESSAGE"
                fi
                continue
            fi

            print_error "  ✗ Unable to query metadata for $app_id prior to installation"
            if [[ -n "$LAST_FLATPAK_QUERY_MESSAGE" ]]; then
                while IFS= read -r line; do
                    print_info "    ↳ $line"
                done <<<"$LAST_FLATPAK_QUERY_MESSAGE"
            fi
            failure=true
            continue
        fi

        print_info "  Installing $app_id from $FLATHUB_REMOTE_NAME..."
        local handled=false
        for attempt in 1 2 3; do
            local install_output=""
            if install_output=$(run_as_primary_user flatpak --noninteractive install --user "$FLATHUB_REMOTE_NAME" "$app_id" 2>&1); then
                print_success "  ✓ Installed $app_id"
                handled=true
<<<<<<< HEAD
                break
            fi

            if printf '%s\n' "$install_output" | grep -Eiq 'No remote refs found similar|No entry for|Nothing matches'; then
                print_warning "  ⚠ $app_id is not available on $FLATHUB_REMOTE_NAME for this architecture; skipping"
                if [[ -n "$install_output" ]]; then
                    while IFS= read -r line; do
                        print_info "    ↳ $line"
                    done <<<"$install_output"
                fi
                handled=true
                break
            fi

=======
                break
            fi

            if printf '%s\n' "$install_output" | grep -Eiq 'No remote refs found similar|No entry for|Nothing matches'; then
                print_warning "  ⚠ $app_id is not available on $FLATHUB_REMOTE_NAME for this architecture; skipping"
                if [[ -n "$install_output" ]]; then
                    while IFS= read -r line; do
                        print_info "    ↳ $line"
                    done <<<"$install_output"
                fi
                handled=true
                break
            fi

>>>>>>> c91dda18
            print_warning "  ⚠ Attempt $attempt failed for $app_id"
            if [[ -n "$install_output" ]]; then
                while IFS= read -r line; do
                    print_info "    ↳ $line"
                done <<<"$install_output"
            fi
            sleep $(( attempt * 2 ))
        done

        if [[ "$handled" == false ]]; then
            print_error "  ✗ Failed to install $app_id after retries"
            failure=true
        fi
    done

    if [[ "$failure" == true ]]; then
        return 1
    fi

    return 0
}

validate_flatpak_application_state() {
    if ! flatpak_cli_available; then
        return 1
    fi

    local -a missing=()
    local -a unsupported=()

    for app_id in "${DEFAULT_FLATPAK_APPS[@]}"; do
        local support_status=0
        flatpak_query_application_support "$app_id"
        support_status=$?
        if [[ $support_status -ne 0 ]]; then
            if [[ $support_status -eq 3 ]]; then
                unsupported+=("$app_id")
                continue
            fi

            if [[ -n "$LAST_FLATPAK_QUERY_MESSAGE" ]]; then
                while IFS= read -r line; do
                    print_info "  ↳ $line"
                done <<<"$LAST_FLATPAK_QUERY_MESSAGE"
            fi
        fi

        if ! run_as_primary_user flatpak info --user "$app_id" >/dev/null 2>&1; then
            missing+=("$app_id")
        fi
    done

    if (( ${#unsupported[@]} > 0 )); then
        print_info "Skipping Flatpak apps unsupported on this architecture: ${unsupported[*]}"
    fi

    if (( ${#missing[@]} > 0 )); then
        print_warning "Missing Flatpak applications: ${missing[*]}"
        return 1
    fi

    print_success "All declarative Flatpak applications are installed"
    return 0
}

ensure_path_owner() {
    local target_path="$1"

    if [[ $EUID -ne 0 ]]; then
        return 0
    fi

    if [[ -e "$target_path" ]]; then
        chown "$PRIMARY_USER:$PRIMARY_GROUP" "$target_path" 2>/dev/null || true
    fi

    return 0
}

ensure_flathub_remote() {
    if ! flatpak_cli_available; then
        print_warning "Flatpak CLI not available; skipping Flathub repository configuration for now"
        return 1
    fi

    if flatpak_remote_exists; then
        print_info "Flathub repository already configured"
        return 0
    fi

    print_info "Adding Flathub Flatpak remote..."
    if run_as_primary_user flatpak --noninteractive remote-add --user --if-not-exists "$FLATHUB_REMOTE_NAME" "$FLATHUB_REMOTE_URL" >/dev/null 2>&1; then
        print_success "Flathub repository added"
        return 0
    fi

    if run_as_primary_user flatpak --noninteractive remote-add --user --if-not-exists --from "$FLATHUB_REMOTE_NAME" "$FLATHUB_REMOTE_URL" >/dev/null 2>&1; then
        print_success "Flathub repository added via --from"
        return 0
    fi

    print_warning "Unable to configure Flathub repository automatically"
    return 1
}

backup_legacy_flatpak_configs() {
    local -a targets=(
        "$PRIMARY_HOME/.config/flatpak"
        "$PRIMARY_HOME/.local/share/flatpak/overrides"
        "$PRIMARY_HOME/.local/share/flatpak/remotes.d"
        "$PRIMARY_HOME/.local/share/flatpak/repo/config"
    )
    local backup_root="$PRIMARY_HOME/.cache/nixos-quick-deploy/flatpak/legacy-backups"
    local timestamp
    local performed=false
    local encountered_error=false
    local backup_dir=""

    timestamp="$(date +%Y%m%d_%H%M%S)"

    for path in "${targets[@]}"; do
        if run_as_primary_user test ! -e "$path" && run_as_primary_user test ! -L "$path"; then
            continue
        fi

        if run_as_primary_user test -d "$path" && ! run_as_primary_user test -L "$path"; then
            local entry_output=""
            entry_output=$(run_as_primary_user bash -c "find \"$path\" -mindepth 1 -print -quit 2>/dev/null" || true)
            if [[ -z "$entry_output" ]]; then
                continue
            fi
        fi

        local dest_output=""
        dest_output=$(run_as_primary_user bash -c '
set -euo pipefail
path="$1"
backup_root="$2"
timestamp="$3"
relative="${path#$HOME/}"
if [ "$relative" = "$path" ]; then
  relative="$(basename "$path")"
fi
if [ "$relative" = "$path" ]; then
  rel_dir="."
else
  rel_dir="$(dirname "$relative")"
fi
if [ "$rel_dir" = "." ]; then
  dest_dir="$backup_root/$timestamp"
else
  dest_dir="$backup_root/$timestamp/$rel_dir"
fi
mkdir -p "$dest_dir"
dest_path="$dest_dir/$(basename "$path")"
if cp -a "$path" "$dest_path"; then
  rm -rf "$path"
  printf "%s" "$dest_path"
fi
' backup-script "$path" "$backup_root" "$timestamp")
        local backup_status=$?

        if [[ $backup_status -eq 0 && -n "$dest_output" ]]; then
            local display_path="$path"
            if [[ "$display_path" == "$PRIMARY_HOME"/* ]]; then
                display_path="${display_path#$PRIMARY_HOME/}"
            fi
            local display_dest="$dest_output"
            if [[ "$display_dest" == "$PRIMARY_HOME"/* ]]; then
                display_dest="${display_dest#$PRIMARY_HOME/}"
            fi
            print_info "  ↳ Backed up legacy Flatpak path: $display_path -> $display_dest"
            performed=true
            backup_dir="$backup_root/$timestamp"
        else
            encountered_error=true
            print_warning "  ↳ Failed to back up legacy Flatpak path: $path"
        fi
    done

    run_as_primary_user mkdir -p "$PRIMARY_HOME/.config/flatpak" >/dev/null 2>&1 || true

    if [[ "$performed" == true && -n "$backup_dir" ]]; then
        local display_backup="$backup_dir"
        if [[ "$display_backup" == "$PRIMARY_HOME"/* ]]; then
            display_backup="${display_backup#$PRIMARY_HOME/}"
        fi
        print_success "Legacy Flatpak configuration archived under $display_backup"
    fi

    if [[ "$encountered_error" == true ]]; then
        return 1
    fi

    return 0
}

preflight_flatpak_environment() {
    local stage="${1:-preflight}"

    ensure_user_systemd_ready

    local issues=0

    if ! backup_legacy_flatpak_configs; then
        (( issues++ ))
    fi

    if ! flatpak_cli_available; then
        print_warning "Flatpak CLI unavailable during $stage checks"
        (( issues++ ))
    fi

    if [[ -n "$PRIMARY_RUNTIME_DIR" && ! -S "$PRIMARY_RUNTIME_DIR/bus" ]]; then
        run_as_primary_user systemctl --user start dbus.socket >/dev/null 2>&1 || true
        sleep 1
        if [[ ! -S "$PRIMARY_RUNTIME_DIR/bus" ]]; then
            print_warning "DBus session bus not detected for user services"
            (( issues++ ))
        fi
    fi

    if ! ensure_flathub_remote; then
        (( issues++ ))
    fi

    run_as_primary_user install -d -m 700 "$PRIMARY_HOME/.local/share/flatpak" >/dev/null 2>&1 || true
    run_as_primary_user install -d -m 700 "$PRIMARY_HOME/.var/app" >/dev/null 2>&1 || true

    if (( issues == 0 )); then
        return 0
    fi

    return 1
}

ensure_default_flatpak_apps_installed() {
    if ! flatpak_cli_available; then
        print_warning "Flatpak CLI not available; skipping Flatpak application installation"
        return
    fi

    print_section "Ensuring default Flatpak applications are installed"
    if ! ensure_flathub_remote; then
        print_warning "Skipping Flatpak installation because Flathub remote could not be configured"
        echo ""
        return
    fi

    local -a missing=()
    for app_id in "${DEFAULT_FLATPAK_APPS[@]}"; do
        if run_as_primary_user flatpak info --user "$app_id" >/dev/null 2>&1; then
            print_info "  • $app_id already present"
        else
            missing+=("$app_id")
        fi
    done

    if (( ${#missing[@]} == 0 )); then
        print_success "All default Flatpak applications are already installed"
        echo ""
        return
    fi

    if flatpak_install_app_list "${missing[@]}"; then
        print_success "Default Flatpak applications are now installed and ready"
    else
        print_warning "Some Flatpak applications could not be installed automatically. Try running: flatpak install --user $FLATHUB_REMOTE_NAME <app-id>"
    fi

    run_as_primary_user flatpak --user update --noninteractive --appstream >/dev/null 2>&1 || true
    run_as_primary_user flatpak --user update --noninteractive >/dev/null 2>&1 || true

    echo ""
}

recover_flatpak_managed_install_service() {
    local service_name="$1"

    if ! flatpak_cli_available; then
        return 1
    fi

    print_info "Attempting manual Flatpak recovery..."
    preflight_flatpak_environment "manual-recovery" || true

    if ! ensure_flathub_remote; then
        print_warning "Flathub remote is unavailable; manual recovery skipped"
        return 1
    fi

    run_as_primary_user flatpak --user repair --noninteractive >/dev/null 2>&1 || true

    if ! flatpak_install_app_list "${DEFAULT_FLATPAK_APPS[@]}"; then
        print_warning "Manual Flatpak installation encountered errors"
        gather_flatpak_diagnostics "$service_name" "recovery-failure"
        return 1
    fi

    run_as_primary_user flatpak --user update --noninteractive --appstream >/dev/null 2>&1 || true
    run_as_primary_user flatpak --user update --noninteractive >/dev/null 2>&1 || true

    if ! validate_flatpak_application_state; then
        gather_flatpak_diagnostics "$service_name" "validation-failure"
        return 1
    fi

    if [[ -n "$service_name" ]]; then
        run_as_primary_user systemctl --user reset-failed "$service_name" >/dev/null 2>&1 || true
        if run_as_primary_user systemctl --user start "$service_name" >/dev/null 2>&1; then
            wait_for_systemd_user_service "$service_name" 180 >/dev/null 2>&1 || true
        fi
    fi

    print_success "Flatpak packages installed via manual recovery"
    return 0
}

ensure_flatpak_managed_install_service() {
    if ! command -v systemctl >/dev/null 2>&1; then
        return
    fi

    local service_name="flatpak-managed-install.service"

    preflight_flatpak_environment "service-start" || true

    if ! run_as_primary_user systemctl --user list-unit-files "$service_name" >/dev/null 2>&1; then
        return
    fi

    run_as_primary_user systemctl --user reset-failed "$service_name" >/dev/null 2>&1 || true

    if ! run_as_primary_user systemctl --user start "$service_name" >/dev/null 2>&1; then
        print_warning "Unable to start flatpak-managed-install service automatically"
        run_as_primary_user journalctl --user -u "$service_name" -n 25 || true
        gather_flatpak_diagnostics "$service_name" "start-failure"
        recover_flatpak_managed_install_service "$service_name" || true
        return
    fi

    local wait_result
    if wait_for_systemd_user_service "$service_name" 300; then
        if validate_flatpak_application_state; then
            print_success "flatpak-managed-install service completed successfully"
            return
        fi
        print_warning "flatpak-managed-install service finished but validation detected missing apps"
        gather_flatpak_diagnostics "$service_name" "post-success-validation"
        if recover_flatpak_managed_install_service "$service_name"; then
            print_success "Flatpak state corrected after validation retry"
        else
            print_warning "Manual Flatpak recovery could not fully resolve the issue. Review the logs above."
        fi
        return
    fi

    wait_result=$?
    if [[ $wait_result -eq 2 ]]; then
        print_warning "flatpak-managed-install service did not report completion within the timeout window"
    else
        print_warning "flatpak-managed-install service reported a failure; collecting logs"
    fi

    run_as_primary_user journalctl --user -u "$service_name" -n 40 || true
    gather_flatpak_diagnostics "$service_name" "service-failure"

    if recover_flatpak_managed_install_service "$service_name"; then
        print_success "Flatpak packages restored via manual recovery"
    else
        print_warning "Manual Flatpak recovery could not fully resolve the issue. Review the logs above."
    fi
}

# ---------------------------------------------------------------------------
# Backup helpers for clearing paths managed by home-manager
# ---------------------------------------------------------------------------

backup_path_if_exists() {
    local target_path="$1"
    local backup_dir="$2"
    local label="$3"

    if [[ ! -e "$target_path" && ! -L "$target_path" ]]; then
        return 1
    fi

    mkdir -p "$backup_dir"
    ensure_path_owner "$backup_dir"

    local rel_path
    if [[ "$target_path" == "$HOME" ]]; then
        rel_path="home-root"
    elif [[ "$target_path" == "$HOME"/* ]]; then
        rel_path="${target_path#$HOME/}"
    else
        rel_path="${target_path#/}"
    fi

    local dest_path="$backup_dir/$rel_path"
    mkdir -p "$(dirname "$dest_path")"
    ensure_path_owner "$(dirname "$dest_path")"

    if cp -a "$target_path" "$dest_path" 2>/dev/null; then
        if [[ -d "$target_path" && ! -L "$target_path" ]]; then
            rm -rf "$target_path"
        else
            rm -f "$target_path"
        fi

        ensure_path_owner "$dest_path"

        local display_label
        display_label="${label:-$rel_path}"
        print_success "Backed up and removed $display_label"
        print_info "  → Backup saved to: $dest_path"
        return 0
    fi

    print_warning "Failed to back up $label at $target_path"
    return 2
}

clean_home_manager_targets() {
    local phase_tag="${1:-pre-switch}"
    local timestamp
    timestamp="$(date +%Y%m%d_%H%M%S)"
    local backup_dir="$HOME/.config-backups/${phase_tag}-${timestamp}"
    local cleaned_any=false
    local encountered_error=false

    local -a directory_targets=(
        "$HOME/.config/flatpak::Flatpak configuration directory"
        "$HOME/.local/share/flatpak/overrides::Flatpak overrides directory"
        "$HOME/.local/share/flatpak/remotes.d::Flatpak remotes directory"
        "$HOME/.local/share/flatpak/repo/config::Flatpak repo configuration"
        "$AIDER_CONFIG_DIR::Aider configuration directory"
        "$TEA_CONFIG_DIR::Tea configuration directory"
        "$HUGGINGFACE_CONFIG_DIR::Hugging Face configuration directory"
        "$HUGGINGFACE_CACHE_DIR::Hugging Face cache directory"
        "$OPEN_WEBUI_DATA_DIR::Open WebUI data directory"
        "$GITEA_NATIVE_CONFIG_DIR::Gitea native configuration directory"
        "$GITEA_NATIVE_DATA_DIR::Gitea native data directory"
        "$GITEA_FLATPAK_CONFIG_DIR::Gitea Flatpak configuration directory"
        "$GITEA_FLATPAK_DATA_DIR::Gitea Flatpak data directory"
    )
    local -a file_targets=(
        "$HOME/.config/VSCodium/User/settings.json::VSCodium settings.json"
        "$HOME/.bashrc::.bashrc"
        "$HOME/.zshrc::.zshrc"
        "$HOME/.p10k.zsh::.p10k.zsh"
        "$LOCAL_BIN_DIR/p10k-setup-wizard.sh::p10k setup wizard script"
        "$LOCAL_BIN_DIR/gitea-editor::gitea editor helper"
        "$LOCAL_BIN_DIR/gitea-ai-assistant::gitea AI assistant helper"
        "$LOCAL_BIN_DIR/hf-model-sync::Hugging Face model sync helper"
        "$LOCAL_BIN_DIR/hf-tgi::Hugging Face TGI helper"
        "$LOCAL_BIN_DIR/open-webui-run::Open WebUI launcher"
        "$LOCAL_BIN_DIR/open-webui-stop::Open WebUI stop helper"
    )

    local entry path label result

    for entry in "${directory_targets[@]}"; do
        path="${entry%%::*}"
        label="${entry##*::}"

        backup_path_if_exists "$path" "$backup_dir" "$label"
        result=$?
        if [[ $result -eq 0 ]]; then
            cleaned_any=true
        elif [[ $result -eq 2 ]]; then
            encountered_error=true
        fi
    done

    for entry in "${file_targets[@]}"; do
        path="${entry%%::*}"
        label="${entry##*::}"

        backup_path_if_exists "$path" "$backup_dir" "$label"
        result=$?
        if [[ $result -eq 0 ]]; then
            cleaned_any=true
        elif [[ $result -eq 2 ]]; then
            encountered_error=true
        fi
    done

    local vscodium_user_dir="$HOME/.config/VSCodium/User"
    if [[ -d "$vscodium_user_dir" && ! -L "$vscodium_user_dir" ]]; then
        if find "$vscodium_user_dir" -mindepth 1 -maxdepth 1 ! -type l 2>/dev/null | grep -q .; then
            backup_path_if_exists "$vscodium_user_dir" "$backup_dir" "VSCodium User directory"
            result=$?
            if [[ $result -eq 0 ]]; then
                cleaned_any=true
            elif [[ $result -eq 2 ]]; then
                encountered_error=true
            fi
        fi
    fi

    if [[ "$cleaned_any" == true ]]; then
        LATEST_CONFIG_BACKUP_DIR="$backup_dir"
        print_success "All conflicting configs backed up to: $backup_dir"
        print_info "Home-manager will now create managed symlinks"
    else
        rm -rf "$backup_dir"
        LATEST_CONFIG_BACKUP_DIR=""
        print_info "No conflicting configuration files required backup."
    fi

    if [[ "$encountered_error" == true ]]; then
        print_warning "Some configuration paths could not be backed up automatically (see messages above)."
    fi
}

prepare_managed_config_paths() {
    local -a dir_specs=(
        "$LOCAL_BIN_DIR::755"
        "$AIDER_CONFIG_DIR::700"
        "$TEA_CONFIG_DIR::700"
        "$HUGGINGFACE_CONFIG_DIR::700"
        "$HUGGINGFACE_CACHE_DIR::700"
        "$OPEN_WEBUI_DATA_DIR::750"
        "$GITEA_NATIVE_CONFIG_DIR::700"
        "$GITEA_NATIVE_DATA_DIR::750"
        "$PRIMARY_HOME/.var/app::755"
        "$GITEA_FLATPAK_CONFIG_DIR::700"
        "$GITEA_FLATPAK_DATA_DIR::750"
        "$PRIMARY_HOME/.config/flatpak::700"
        "$PRIMARY_HOME/.local/share/flatpak::750"
    )

    local spec path mode before_exists created_any=false

    for spec in "${dir_specs[@]}"; do
        path="${spec%%::*}"
        mode="${spec##*::}"
        if [[ "$mode" == "$path" ]]; then
            mode="755"
        fi

        before_exists=false
        if [[ -d "$path" ]]; then
            before_exists=true
        fi

        if run_as_primary_user install -d -m "$mode" "$path" >/dev/null 2>&1; then
            :
        else
            mkdir -p "$path" 2>/dev/null || true
            chmod "$mode" "$path" 2>/dev/null || true
        fi
        ensure_path_owner "$path"

        if [[ "$before_exists" == false && -d "$path" ]]; then
            created_any=true
        fi
    done

    if [[ "$created_any" == true ]]; then
        print_success "Prepared directories for managed configuration files"
    else
        print_info "Managed configuration directories already present."
    fi
}

cleanup_conflicting_home_manager_profile() {
    if ! command -v nix >/dev/null 2>&1; then
        return 0
    fi

    if nix profile remove home-manager >/dev/null 2>&1; then
        print_success "Preemptively removed default 'home-manager' profile entry"
    fi

    local removal_indices=""
    local conflict_detected=false

    local profile_json
    profile_json=$(nix profile list --json 2>/dev/null || true)

    if [[ -n "$profile_json" && "$profile_json" != "[]" ]]; then
        if ensure_python_runtime; then
            local parsed_indices
            parsed_indices=$(printf '%s' "$profile_json" | "${PYTHON_BIN[@]}" - <<'PY'
import json
import sys

try:
    entries = json.load(sys.stdin)
except Exception:
    sys.exit(1)

seen = set()
for entry in entries or []:
    text_parts = []
    for key in ("name", "attrPath", "description", "originalRef"):
        value = entry.get(key)
        if isinstance(value, str):
            text_parts.append(value)
    store_paths = entry.get("storePaths") or []
    for path in store_paths:
        if isinstance(path, str):
            text_parts.append(path)
    combined = " ".join(text_parts)
    if "home-manager" not in combined:
        continue
    idx = entry.get("index")
    if isinstance(idx, int):
        seen.add(str(idx))
    elif isinstance(idx, str) and idx:
        seen.add(idx)

if seen:
    print("\n".join(sorted(seen, key=lambda value: int(value) if value.isdigit() else value)))
PY
            )

            if [[ -n "$parsed_indices" ]]; then
                removal_indices+="$parsed_indices"$'\n'
                conflict_detected=true
            fi
        else
            print_warning "Python runtime unavailable; skipping JSON profile cleanup"
        fi
    fi

    if [[ "$conflict_detected" == false ]]; then
        local profile_output
        profile_output=$(nix profile list 2>/dev/null || true)
        if [[ -n "$profile_output" ]]; then
            local profile_lines
            profile_lines=$(echo "$profile_output" | tail -n +2 2>/dev/null || true)
            if [[ -n "$profile_lines" ]]; then
                local conflict_lines
                conflict_lines=$(echo "$profile_lines" | grep -E 'home-manager' || true)
                if [[ -n "$conflict_lines" ]]; then
                    conflict_detected=true
                    while IFS= read -r line; do
                        [[ -z "$line" ]] && continue
                        local idx
                        idx=$(echo "$line" | awk '{print $1}')
                        idx="${idx%:}"
                        [[ -z "$idx" ]] && continue
                        removal_indices+="$idx"$'\n'
                    done <<< "$conflict_lines"
                fi
            fi
        fi
    fi

    if [[ "$conflict_detected" == false ]]; then
        return 0
    fi

    print_warning "Existing home-manager profile entries detected (avoiding package conflict)"

    if [[ -n "$removal_indices" ]]; then
        removal_indices=$(printf '%s' "$removal_indices" | awk 'NF { if (!seen[$0]++) print $0 }' 2>/dev/null || printf '')
    fi

    local removed_any=false

    if [[ -n "$removal_indices" ]]; then
        while IFS= read -r idx; do
            [[ -z "$idx" ]] && continue
            if nix profile remove "$idx" >/dev/null 2>&1; then
                print_success "Removed home-manager profile entry at index $idx"
                removed_any=true
            else
                print_warning "Failed to remove home-manager profile entry at index $idx"
            fi
        done <<< "$removal_indices"
    fi

    if [[ "$removed_any" == false ]]; then
        for name in home-manager home-manager-path; do
            local attempt=0
            while nix profile list 2>/dev/null | tail -n +2 | grep -q "$name"; do
                if nix profile remove "$name" >/dev/null 2>&1; then
                    print_success "Removed existing '$name' profile entry"
                    removed_any=true
                else
                    break
                fi
                attempt=$((attempt + 1))
                if (( attempt >= 5 )); then
                    break
                fi
            done
        done
    fi

    if [[ "$removed_any" == false && ensure_python_runtime ]]; then
        local store_removals
        store_removals=$(
            nix profile list --json 2>/dev/null \
            | "${PYTHON_BIN[@]}" - <<'PY'
import json
import sys

try:
    entries = json.load(sys.stdin)
except Exception:
    entries = []

paths = []
for entry in entries or []:
    store_paths = entry.get("storePaths") or []
    for path in store_paths:
        if isinstance(path, str) and "home-manager" in path:
            paths.append(path)

if paths:
    print("\n".join(paths))
PY
        )
        if [[ -n "$store_removals" ]]; then
            while IFS= read -r store_path; do
                [[ -z "$store_path" ]] && continue
                if nix profile remove "$store_path" >/dev/null 2>&1; then
                    print_success "Removed home-manager store path: $store_path"
                    removed_any=true
                fi
            done <<< "$store_removals"
        fi
    fi

    if [[ "$removed_any" == false ]]; then
        print_warning "No home-manager profile entries were removed; manual cleanup may be required"
    fi

    return 0
}

# Global state tracking
SYSTEM_CONFIG_BACKUP=""
HOME_MANAGER_BACKUP=""
HOME_MANAGER_CHANNEL_REF=""
HOME_MANAGER_CHANNEL_URL=""

HOME_MANAGER_APPLIED=false
SYSTEM_REBUILD_APPLIED=false

# Preserved configuration data
SELECTED_TIMEZONE=""
USERS_MUTABLE_SETTING="true"
USER_PASSWORD_BLOCK=""
USER_TEMP_PASSWORD=""
PREVIOUS_TIMEZONE=""
PREVIOUS_MUTABLE_USERS=""
PREVIOUS_USER_PASSWORD_SNIPPET=""

# Script version for change tracking
SCRIPT_VERSION="2.2.0"
VERSION_FILE="$PRIMARY_HOME/.cache/nixos-quick-deploy-version"

# Force update flag (set via --force-update)
FORCE_UPDATE=false

# Trap errors and interrupts for cleanup
trap 'error_handler $? $LINENO' ERR
trap 'interrupt_handler' INT TERM

# Colors for output
RED='\033[0;31m'
GREEN='\033[0;32m'
YELLOW='\033[1;33m'
BLUE='\033[0;34m'
NC='\033[0m' # No Color

# ------------------------------------------------------------------------------
# Runtime Dependency Helpers
# ------------------------------------------------------------------------------

PYTHON_BIN=()

ensure_python_runtime() {
    if [ ${#PYTHON_BIN[@]} -gt 0 ]; then
        return 0
    fi

    if command -v python3 >/dev/null 2>&1; then
        local python3_path
        python3_path=$(command -v python3)
        if [ -x "$python3_path" ]; then
            PYTHON_BIN=(python3)
            return 0
        fi
        hash -r 2>/dev/null || true
    fi

    if command -v python >/dev/null 2>&1; then
        local python_path
        python_path=$(command -v python)
        if [ -x "$python_path" ]; then
            PYTHON_BIN=(python)
            return 0
        fi
        hash -r 2>/dev/null || true
    fi

    if command -v nix >/dev/null 2>&1; then
        PYTHON_BIN=(nix shell nixpkgs#python3 -c python3)
        print_warning "python3 not found in PATH – using ephemeral nix shell"
        return 0
    fi

    print_error "python3 is required but not available."
    print_error "Install python3 or ensure it is on PATH before rerunning."
    return 1
}

run_python() {
    ensure_python_runtime || return 1
    "${PYTHON_BIN[@]}" "$@"
}

harmonize_python_ai_bindings() {
    local target_file="$1"
    local context_label="${2:-$1}"

    if [[ ! -f "$target_file" ]]; then
        return 0
    fi

    if [[ ! -w "$target_file" ]]; then
        print_warning "Skipping $context_label - file not writable"
        return 0
    fi

    local harmonize_output
    harmonize_output=$(TARGET_HOME_NIX="$target_file" run_python <<'PY'
import os
import re
import sys
import textwrap
from pathlib import Path

target_path = os.environ.get("TARGET_HOME_NIX")
if not target_path:
    print("TARGET_HOME_NIX is not set", file=sys.stderr)
    sys.exit(1)

path = Path(target_path)
text = path.read_text(encoding="utf-8")
changed = False
messages = []

canonical_block = textwrap.dedent(
    """
    pythonAi =
      pkgs.python311.override {
        packageOverrides = self: super: {
          markdown = super.markdown.overridePythonAttrs (old: {
            doCheck = false;
          });
          "pytest-doctestplus" = super."pytest-doctestplus".overridePythonAttrs (old: {
            doCheck = false;
          });
          "google-api-core" = super."google-api-core".overridePythonAttrs (old: {
            doCheck = false;
          });
          "google-cloud-core" = super."google-cloud-core".overridePythonAttrs (old: {
            doCheck = false;
          });
          "google-cloud-storage" = super."google-cloud-storage".overridePythonAttrs (old: {
            doCheck = false;
          });
          "google-cloud-bigquery" = super."google-cloud-bigquery".overridePythonAttrs (old: {
            doCheck = false;
          });
          sqlframe = super.sqlframe.overridePythonAttrs (old: {
            postPatch = (old.postPatch or "")
              + ''
                find . -type f -name '*.py' -exec sed -i 's/np\\.NaN/np.nan/g' {} +
              '';
            doCheck = false;
            pythonImportsCheck = [];
          });
          psycopg = super.psycopg.overridePythonAttrs (old: {
            doCheck = false;
            pythonImportsCheck = [];
          });
        };
      };
    pythonAiEnv =
      pythonAi.withPackages (ps:
        let
          base = with ps; [
            pip
            setuptools
            wheel
            accelerate
            datasets
            diffusers
            peft
            safetensors
            sentencepiece
            tokenizers
            transformers
            evaluate
            gradio
            jupyterlab
            ipykernel
            pandas
            scikit-learn
            black
            ipython
            ipywidgets
          ];
          extras =
            lib.optionals (ps ? bitsandbytes) [ ps.bitsandbytes ]
            ++ lib.optionals (ps ? torch) [ ps.torch ]
            ++ lib.optionals (ps ? torchaudio) [ ps.torchaudio ]
            ++ lib.optionals (ps ? torchvision) [ ps.torchvision ];
        in
          base ++ extras
      );
    pythonAiInterpreterPath = "${pythonAiEnv}/bin/python3";
    """
).strip("\n")

let_match = re.search(r"(?m)^\s*let\b", text)

if not let_match:
    text = "let\n" + textwrap.indent(canonical_block, "  ") + "\n\nin\n" + text.lstrip("\n")
    changed = True
    messages.append("Created let binding with canonical pythonAiEnv definitions")
    let_match = re.search(r"(?m)^\s*let\b", text)
    if not let_match:
        path.write_text(text, encoding="utf-8")
        print("Created let binding with canonical pythonAiEnv definitions")
        sys.exit(0)

let_line_end = text.find("\n", let_match.end())
if let_line_end == -1:
    let_line_end = len(text)
else:
    let_line_end += 1

indent_match = re.search(r"(?m)^(?P<indent>\s+)\S", text[let_line_end:])
default_indent = indent_match.group("indent") if indent_match else "  "

env_binding_pattern = re.compile(r"(?m)^[ \t]*pythonAiEnv\s*=")
interpreter_binding_pattern = re.compile(r"(?m)^[ \t]*pythonAiInterpreterPath\s*=")

env_binding_exists = bool(env_binding_pattern.search(text))
interpreter_binding_exists = bool(interpreter_binding_pattern.search(text))

if not env_binding_exists:
    block = textwrap.indent(canonical_block, default_indent) + "\n"
    text = text[:let_line_end] + block + text[let_line_end:]
    changed = True
    messages.append("Inserted canonical pythonAiEnv definition in home.nix")
    interpreter_binding_exists = True
elif not interpreter_binding_exists:
    block = textwrap.indent("pythonAiInterpreterPath = \"${pythonAiEnv}/bin/python3\";", default_indent) + "\n"
    text = text[:let_line_end] + block + text[let_line_end:]
    changed = True
    messages.append("Added pythonAiInterpreterPath helper binding in home.nix")

legacy_pattern = re.compile(
    r'(?P<indent>\s*)"python\.defaultInterpreterPath"\s*=\s*"\$\{pythonAiEnv}/bin/python3";(?P<suffix>[^\n]*)'
)
if legacy_pattern.search(text):
    text, count = legacy_pattern.subn(
        lambda m: (
            f"{m.group('indent')}\"python.defaultInterpreterPath\" = "
            f"pythonAiInterpreterPath;{m.group('suffix')}"
        ),
        text,
    )
    if count > 0:
        changed = True
        messages.append("Rewrote python.defaultInterpreterPath to use pythonAiInterpreterPath")

if changed:
    path.write_text(text, encoding="utf-8")
    if messages:
        print("; ".join(messages))
PY
    )
    local status=$?

    if [ $status -ne 0 ]; then
        print_error "Failed to harmonize python AI environment bindings in $context_label"
        [[ -n "$harmonize_output" ]] && print_error "$harmonize_output"
        return 1
    elif [[ -n "$harmonize_output" ]]; then
        print_info "$context_label: $harmonize_output"
    fi

    return 0
}

remove_deprecated_flatpak_installation_attribute() {
    local target_file="$1"
    local context_label="${2:-$1}"

    if [[ ! -f "$target_file" ]]; then
        return 0
    fi

    if [[ ! -w "$target_file" ]]; then
        print_warning "Skipping $context_label - file not writable"
        return 0
    fi

    local sanitize_output
    sanitize_output=$(TARGET_HOME_NIX="$target_file" run_python <<'PY'
import os
import re
import sys
from pathlib import Path

target_path = os.environ.get("TARGET_HOME_NIX")
if not target_path:
    print("TARGET_HOME_NIX is not set", file=sys.stderr)
    sys.exit(1)

path = Path(target_path)
if not path.exists():
    sys.exit(0)

patterns = [
    ("installation", re.compile(r"^\s*installation\s*=\s*\".*\";\s*(#.*)?$")),
    (
        "package",
        re.compile(r"^\s*package\s*=\s*.*flatpak.*;\s*(#.*)?$", re.IGNORECASE),
    ),
]

lines = path.read_text(encoding="utf-8").splitlines()

filtered = []
removed_attrs = set()
for line in lines:
    matched = False
    for attr, pattern in patterns:
        if pattern.match(line):
            removed_attrs.add(attr)
            matched = True
            break
    if not matched:
        filtered.append(line)

if removed_attrs:
    path.write_text("\n".join(filtered) + "\n", encoding="utf-8")
    attrs = ", ".join(sorted(removed_attrs))
    print(f"Removed deprecated services.flatpak attributes: {attrs}")
PY
    )
    local status=$?

    if [[ $status -ne 0 ]]; then
        print_error "Failed to sanitize Flatpak installation attribute in $context_label"
        return 1
    fi

    if [[ -n "$sanitize_output" ]]; then
        print_info "$sanitize_output"
    fi

    return 0
}

# Configuration
DOTFILES_ROOT="$PRIMARY_HOME/.dotfiles"
DEV_HOME_ROOT="$DOTFILES_ROOT"
HM_CONFIG_DIR="$DOTFILES_ROOT/home-manager"
FLAKE_FILE="$HM_CONFIG_DIR/flake.nix"
HOME_MANAGER_FILE="$HM_CONFIG_DIR/home.nix"
SYSTEM_CONFIG_FILE="$HM_CONFIG_DIR/configuration.nix"
HARDWARE_CONFIG_FILE="$HM_CONFIG_DIR/hardware-configuration.nix"
HM_CONFIG_CD_COMMAND="cd \"$HM_CONFIG_DIR\""

ensure_flake_workspace() {
    local created_root=false
    local created_dir=false
    local -a owner_args=()

    if [[ $EUID -eq 0 ]]; then
        owner_args=(-o "$PRIMARY_USER" -g "$PRIMARY_GROUP")
    fi

    if [[ ! -d "$DEV_HOME_ROOT" ]]; then
        if install -d -m 0755 "${owner_args[@]}" "$DEV_HOME_ROOT"; then
            created_root=true
        else
            print_error "Failed to create flake workspace root: $DEV_HOME_ROOT"
            return 1
        fi
    else
        ensure_path_owner "$DEV_HOME_ROOT"
    fi

    if [[ ! -d "$HM_CONFIG_DIR" ]]; then
        if install -d -m 0755 "${owner_args[@]}" "$HM_CONFIG_DIR"; then
            created_dir=true
        else
            print_error "Failed to create flake directory: $HM_CONFIG_DIR"
            return 1
        fi
    else
        ensure_path_owner "$HM_CONFIG_DIR"
    fi

    if $created_root; then
        print_success "Created flake workspace root at $DEV_HOME_ROOT"
    fi

    if $created_dir; then
        print_success "Created flake configuration directory at $HM_CONFIG_DIR"
    fi

    return 0
}

copy_template_to_flake() {
    local source_file="$1"
    local destination_file="$2"
    local description="${3:-$(basename "$destination_file")}"

    ensure_flake_workspace || return 1

    if [[ ! -f "$source_file" ]]; then
        print_error "Template missing: $source_file"
        return 1
    fi

    local -a owner_args=()
    if [[ $EUID -eq 0 ]]; then
        owner_args=(-o "$PRIMARY_USER" -g "$PRIMARY_GROUP")
    fi

    local need_copy=true

    if [[ -f "$destination_file" ]]; then
        if grep -q '^<<<<<<< ' "$destination_file" 2>/dev/null; then
            print_error "Unresolved merge conflict markers detected in $destination_file"
            print_info "Resolve the conflicts in $description and rerun the script"
            return 1
        fi

        if [[ ! -s "$destination_file" ]]; then
            print_warning "$description exists but is empty; refreshing from template"
        elif cmp -s "$source_file" "$destination_file"; then
            need_copy=false
        elif [[ "$FORCE_UPDATE" = false ]]; then
            local incoming_file="$destination_file.incoming.$(date +%Y%m%d_%H%M%S)"
            if cp "$source_file" "$incoming_file" 2>/dev/null; then
                ensure_path_owner "$incoming_file"
                print_warning "$description differs from the latest template"
                print_info "Review $incoming_file for template updates or rerun with --force-update"
            else
                print_warning "Unable to stage template preview for $description"
                print_info "Consider rerunning with --force-update after resolving manual edits"
            fi
            chmod 0644 "$destination_file" 2>/dev/null || true
            ensure_path_owner "$destination_file"
            return 0
        else
            local backup_file="$destination_file.backup.$(date +%Y%m%d_%H%M%S)"
            if cp "$destination_file" "$backup_file" 2>/dev/null; then
                ensure_path_owner "$backup_file"
                print_info "Backed up existing $description to $backup_file"
            fi
        fi
    fi

    if $need_copy; then
        if ! install -m 0644 "${owner_args[@]}" "$source_file" "$destination_file"; then
            print_error "Failed to copy $description into $destination_file"
            return 1
        fi
    fi

    if ! chmod 0644 "$destination_file" 2>/dev/null; then
        print_warning "Could not adjust permissions on $destination_file"
    fi
    ensure_path_owner "$destination_file"

    if [[ ! -s "$destination_file" ]]; then
        print_error "$description was not populated correctly at $destination_file"
        return 1
    fi

    return 0
}

validate_flake_artifact() {
    local artifact_path="$1"
    local artifact_label="$2"

    if [[ ! -e "$artifact_path" ]]; then
        print_error "$artifact_label is missing at $artifact_path"
        return 1
    fi

    if [[ ! -s "$artifact_path" ]]; then
        print_error "$artifact_label exists but is empty at $artifact_path"
        return 1
    fi

    return 0
}

require_flake_artifacts() {
    ensure_flake_workspace || return 1

    local missing=false

    validate_flake_artifact "$FLAKE_FILE" "flake.nix" || missing=true
    validate_flake_artifact "$HOME_MANAGER_FILE" "home.nix" || missing=true
    validate_flake_artifact "$SYSTEM_CONFIG_FILE" "configuration.nix" || missing=true
    validate_flake_artifact "$HARDWARE_CONFIG_FILE" "hardware-configuration.nix" || missing=true

    if $missing; then
        print_info "Resolve the missing artifacts above and rerun the script with --force-update if needed."
        return 1
    fi

    return 0
}

materialize_hardware_configuration() {
    ensure_flake_workspace || return 1

    local target_file="$HARDWARE_CONFIG_FILE"
    local source_file=""
    local generated_tmp=""
    local generator_log=""
    local generator_used=false

    if command -v nixos-generate-config >/dev/null 2>&1; then
        generated_tmp=$(mktemp)
        generator_log=$(mktemp)
        local -a generator_cmd=(nixos-generate-config --show-hardware-config)

        if command -v sudo >/dev/null 2>&1; then
            generator_cmd=(sudo "${generator_cmd[@]}")
        fi

        if "${generator_cmd[@]}" >"$generated_tmp" 2>"$generator_log"; then
            if [[ -s "$generated_tmp" ]]; then
                source_file="$generated_tmp"
                generator_used=true
                print_success "Captured host hardware profile via nixos-generate-config"
            else
                print_warning "Generated hardware profile was empty; falling back to system copy"
            fi
        else
            local status=$?
            print_warning "nixos-generate-config failed to produce hardware profile (exit $status); falling back to system copy"
            if [[ -s "$generator_log" ]]; then
                print_info "nixos-generate-config output:" 
                sed 's/^/  /' "$generator_log"
            fi
        fi
    fi

    if [[ -z "$source_file" ]]; then
        local system_hardware="/etc/nixos/hardware-configuration.nix"
        if [[ -f "$system_hardware" ]]; then
            source_file="$system_hardware"
            print_info "Using system hardware-configuration.nix as source"
        else
            print_error "hardware-configuration.nix is missing and nixos-generate-config could not create one"
            [[ -n "$generated_tmp" ]] && rm -f "$generated_tmp"
            [[ -n "$generator_log" ]] && rm -f "$generator_log"
            print_info "Run 'sudo nixos-generate-config' and rerun this script"
            return 1
        fi
    fi

    if [[ -f "$target_file" ]]; then
        local backup_file="$target_file.backup.$(date +%Y%m%d_%H%M%S)"
        if cp "$target_file" "$backup_file" 2>/dev/null; then
            ensure_path_owner "$backup_file"
            print_info "Backed up existing hardware-configuration.nix to $backup_file"
        fi
    fi

    local -a owner_args=()
    if [[ $EUID -eq 0 ]]; then
        owner_args=(-o "$PRIMARY_USER" -g "$PRIMARY_GROUP")
    fi

    if ! install -m 0644 "${owner_args[@]}" "$source_file" "$target_file"; then
        print_error "Failed to materialize hardware-configuration.nix at $target_file"
        [[ -n "$generated_tmp" ]] && rm -f "$generated_tmp"
        [[ -n "$generator_log" ]] && rm -f "$generator_log"
        return 1
    fi

    if ! chmod 0644 "$target_file" 2>/dev/null; then
        print_warning "Unable to adjust permissions on $target_file"
    fi

    ensure_path_owner "$target_file"

    if [[ ! -s "$target_file" ]]; then
        print_error "hardware-configuration.nix at $target_file is empty after refresh"
        [[ -n "$generated_tmp" ]] && rm -f "$generated_tmp"
        [[ -n "$generator_log" ]] && rm -f "$generator_log"
        return 1
    fi

    if ! grep -Eq 'fileSystems\\.\"/\"' "$target_file"; then
        print_warning "hardware-configuration.nix is missing the fileSystems.\"/\" root definition"
        print_warning "Ensure your hardware profile defines a root filesystem before rebuilding"
    fi

    local detected_gpu="${GPU_TYPE:-unknown}"
    local detected_gpu_driver="${GPU_DRIVER:-}"
    local detected_gpu_packages="${GPU_PACKAGES:-}"
    local detected_libva="${LIBVA_DRIVER:-}"
    local detected_cpu="${CPU_VENDOR:-unknown}"
    local detected_microcode="${CPU_MICROCODE:-}"
    local detected_ram="${TOTAL_RAM_GB:-0}"
    local detected_zram="${ZRAM_PERCENT:-0}"
    local detected_cores="${CPU_CORES:-}"
    local refresh_timestamp="$(date '+%Y-%m-%d %H:%M:%S %Z')"

    local annotate_output
    annotate_output=$(TARGET_HW_NIX="$target_file" \
        AIDB_HW_TIMESTAMP="$refresh_timestamp" \
        AIDB_HW_GPU_TYPE="$detected_gpu" \
        AIDB_HW_GPU_DRIVER="$detected_gpu_driver" \
        AIDB_HW_GPU_PACKAGES="$detected_gpu_packages" \
        AIDB_HW_LIBVA="$detected_libva" \
        AIDB_HW_CPU="$detected_cpu" \
        AIDB_HW_MICROCODE="$detected_microcode" \
        AIDB_HW_RAM="$detected_ram" \
        AIDB_HW_ZRAM="$detected_zram" \
        AIDB_HW_CORES="$detected_cores" \
        run_python <<'PY'
import os
import re
import sys
from pathlib import Path

target_path = os.environ.get("TARGET_HW_NIX")
if not target_path:
    print("TARGET_HW_NIX is not set", file=sys.stderr)
    sys.exit(1)

path = Path(target_path)
text = path.read_text(encoding="utf-8")

def format_value(label, default="unknown"):
    value = os.environ.get(label, "")
    value = value.strip()
    return value if value else default

timestamp = format_value("AIDB_HW_TIMESTAMP", "unknown")
gpu_type = format_value("AIDB_HW_GPU_TYPE")
gpu_driver = format_value("AIDB_HW_GPU_DRIVER", "n/a")
gpu_packages = format_value("AIDB_HW_GPU_PACKAGES", "n/a")
libva = format_value("AIDB_HW_LIBVA", "n/a")
cpu_vendor = format_value("AIDB_HW_CPU", "unknown")
microcode = format_value("AIDB_HW_MICROCODE", "auto")
ram = format_value("AIDB_HW_RAM", "0")
zram = format_value("AIDB_HW_ZRAM", "0")
cores = format_value("AIDB_HW_CORES", "?")

header_lines = [
    "# BEGIN AIDB-HARDWARE-PROFILE",
    f"# Last refresh: {timestamp}",
    f"# CPU vendor: {cpu_vendor} (microcode: {microcode})",
    f"# CPU cores: {cores}",
    f"# RAM detected: {ram}GB (zram target: {zram}% of RAM)",
    f"# GPU type: {gpu_type} (driver: {gpu_driver}, VA-API: {libva})",
    f"# GPU packages: {gpu_packages}",
    "# END AIDB-HARDWARE-PROFILE",
    "",
]

header_block = "\n".join(header_lines)

pattern = re.compile(r"# BEGIN AIDB-HARDWARE-PROFILE.*?# END AIDB-HARDWARE-PROFILE\n?", re.S)

if pattern.search(text):
    new_text, count = pattern.subn(header_block, text, count=1)
    text = new_text
    changed = count > 0
else:
    text = header_block + text.lstrip("\n")
    changed = True

if changed:
    path.write_text(text, encoding="utf-8")
    print("Updated AIDB hardware profile header")
PY
    )

    local annotate_status=$?
    if [[ $annotate_status -ne 0 ]]; then
        print_warning "Unable to annotate hardware-configuration.nix with hardware profile"
        [[ -n "$annotate_output" ]] && print_warning "$annotate_output"
    elif [[ -n "$annotate_output" ]]; then
        print_info "$annotate_output"
    fi

    if [[ -n "$generated_tmp" ]]; then
        rm -f "$generated_tmp"
    fi
    if [[ -n "$generator_log" ]]; then
        rm -f "$generator_log"
    fi

    if $generator_used; then
        print_success "hardware-configuration.nix refreshed from latest hardware snapshot"
    else
        print_success "hardware-configuration.nix synchronized with system copy"
    fi

    return 0
}

# ============================================================================
# Error Handling & Cleanup Functions
# ============================================================================

error_handler() {
    local exit_code=$1
    local line_number=$2

    echo ""
    echo -e "${RED}╔════════════════════════════════════════════════════════════════╗${NC}"
    echo -e "${RED}║${NC}  ERROR: Deployment Failed - Starting Cleanup                 ${RED}║${NC}"
    echo -e "${RED}╚════════════════════════════════════════════════════════════════╝${NC}"
    echo ""
    echo -e "${YELLOW}Error Details:${NC}"
    echo -e "  Exit Code: ${RED}$exit_code${NC}"
    echo -e "  Line: ${RED}$line_number${NC}"
    echo -e "  Function: ${RED}${FUNCNAME[1]:-main}${NC}"
    echo ""

    cleanup_on_failure
    show_fresh_start_instructions
    exit $exit_code
}

interrupt_handler() {
    echo ""
    echo -e "${YELLOW}╔════════════════════════════════════════════════════════════════╗${NC}"
    echo -e "${YELLOW}║${NC}  INTERRUPTED: Deployment Cancelled - Starting Cleanup         ${YELLOW}║${NC}"
    echo -e "${YELLOW}╚════════════════════════════════════════════════════════════════╝${NC}"
    echo ""

    cleanup_on_failure
    show_fresh_start_instructions
    exit 130
}

cleanup_on_failure() {
    echo -e "${BLUE}Handling deployment failure...${NC}"
    echo ""

    # CRITICAL: DO NOT remove Claude/VSCodium - these are essential for recovery
    echo -e "${YELLOW}⚠${NC} Deployment failed, but preserving critical functionality:"
    echo -e "${GREEN}✓${NC} Claude Code installation - PRESERVED"
    echo -e "${GREEN}✓${NC} VSCodium configuration - PRESERVED"
    echo -e "${GREEN}✓${NC} Wrapper scripts - PRESERVED"
    echo ""

    # Only restore system configuration if backup exists
    # DO NOT restore home-manager - partial installation is better than none
    if [ -n "$SYSTEM_CONFIG_BACKUP" ] && [ -f "$SYSTEM_CONFIG_BACKUP" ]; then
        echo -e "${BLUE}→${NC} System configuration backup available at:"
        echo -e "   ${SYSTEM_CONFIG_BACKUP}"
        echo -e "${YELLOW}→${NC} NOT auto-restoring to preserve partial progress"
        echo -e "${BLUE}ℹ${NC} To manually restore: sudo cp $SYSTEM_CONFIG_BACKUP /etc/nixos/configuration.nix"
    fi

    if [ -n "$HOME_MANAGER_BACKUP" ] && [ -f "$HOME_MANAGER_BACKUP" ]; then
        echo -e "${BLUE}→${NC} Home-manager backup available at:"
        echo -e "   ${HOME_MANAGER_BACKUP}"
        echo -e "${YELLOW}→${NC} NOT auto-restoring to preserve partial progress"
        echo -e "${BLUE}ℹ${NC} To manually restore: cp $HOME_MANAGER_BACKUP $HOME_MANAGER_FILE"
    fi

    echo ""
    echo -e "${GREEN}Safe cleanup complete - critical tools preserved.${NC}"
}

show_fresh_start_instructions() {
    echo ""
    echo -e "${BLUE}╔════════════════════════════════════════════════════════════════╗${NC}"
    echo -e "${BLUE}║${NC}  Recovery Instructions                                        ${BLUE}║${NC}"
    echo -e "${BLUE}╚════════════════════════════════════════════════════════════════╝${NC}"
    echo ""
    echo -e "${GREEN}IMPORTANT: Claude Code and VSCodium have been PRESERVED!${NC}"
    echo ""
    echo -e "${YELLOW}To diagnose and fix the issue:${NC}"
    echo ""
    echo -e "${YELLOW}1. Review the error above${NC}"
    echo "   Common issues:"
    echo "   • Duplicate nix.settings.experimental-features"
    echo "     Fix: Edit /etc/nixos/configuration.nix, keep only one definition"
    echo ""
    echo "   • Git package conflict (locale files)"
    echo "     Fix: nix-env -e git"
    echo ""
    echo "   • Network connection problems"
    echo "     Fix: Check connection, retry with stable internet"
    echo ""
    echo "   • Disk space full"
    echo "     Fix: nix-collect-garbage -d"
    echo ""
    echo -e "${YELLOW}2. Check for conflicting packages (old deployment):${NC}"
    echo "   # List nix-env packages (should be empty!)"
    echo "   nix-env -q"
    echo ""
    echo "   # Remove all nix-env packages"
    echo "   nix-env -e '.*' --remove-all"
    echo ""
    echo -e "${YELLOW}3. Review available backups (NOT auto-restored):${NC}"
    echo "   ls -lt \"$HM_CONFIG_DIR\"/home.nix.backup.*"
    echo "   ls -lt \"$HM_CONFIG_DIR\"/configuration.nix.backup.*"
    echo "   ls -lt /etc/nixos/configuration.nix.backup.*"
    echo ""
    echo -e "${YELLOW}4. Read the recovery guide:${NC}"
    echo "   cat ~/Documents/AI-Opitmizer/NixOS-Quick-Deploy/RECOVERY-GUIDE.md"
    echo ""
    echo -e "${YELLOW}5. After fixing the issue, re-run deployment:${NC}"
    echo "   cd ~/Documents/AI-Opitmizer/NixOS-Quick-Deploy"
    echo "   ./nixos-quick-deploy.sh"
    echo ""
    echo -e "${GREEN}✓ The script preserves progress and is safe to re-run.${NC}"
    echo -e "${GREEN}✓ Claude Code will remain functional even after failure.${NC}"
    echo ""
}

# ============================================================================
# Helper Functions
# ============================================================================

print_usage() {
    echo "Usage: $0 [OPTIONS]"
    echo ""
    echo "Options:"
    echo "  -f, --force-update    Force recreation of all configurations"
    echo "                        (ignores existing configs and applies updates)"
    echo "  -h, --help           Show this help message"
    echo ""
    echo "Examples:"
    echo "  $0                    # Normal run (smart change detection)"
    echo "  $0 --force-update     # Force update all configs"
    echo ""
}

print_header() {
    echo -e "\n${BLUE}╔════════════════════════════════════════════════════════════════╗${NC}"
    echo -e "${BLUE}║${NC}  NixOS Quick Deploy for AIDB Development v${SCRIPT_VERSION}        ${BLUE}║${NC}"
    echo -e "${BLUE}╚════════════════════════════════════════════════════════════════╝${NC}\n"
    echo -e "${YELLOW}This installs ALL prerequisites for AIDB (Podman, PostgreSQL, etc.)${NC}"
    echo -e "${YELLOW}After this completes, you'll be ready to run aidb-quick-setup.sh${NC}\n"
}

print_section() {
    echo -e "\n${GREEN}▶ $1${NC}"
}

print_info() {
    echo -e "${BLUE}ℹ${NC} $1"
}

print_success() {
    echo -e "${GREEN}✓${NC} $1"
}

print_warning() {
    echo -e "${YELLOW}⚠${NC} $1"
}

# ------------------------------------------------------------------------------
# Configuration Extraction Helpers
# ------------------------------------------------------------------------------

parse_nixos_option_value() {
    local option_path="$1"

    if ! command -v nixos-option >/dev/null 2>&1; then
        return 0
    fi

    local raw_output
    if ! raw_output=$(nixos-option "$option_path" 2>/dev/null); then
        return 0
    fi

    raw_output=$(echo "$raw_output" | sed '1d' | tr -d '\n')
    raw_output=$(echo "$raw_output" | sed -e 's/^[[:space:]]*//' -e 's/[[:space:]]*$//')

    if [ -z "$raw_output" ]; then
        return 0
    fi

    if [[ $raw_output == "*" ]]; then
        raw_output=${raw_output#\"}
        raw_output=${raw_output%\"}
    elif [[ $raw_output == '*' ]]; then
        raw_output=${raw_output#'}
        raw_output=${raw_output%'}
    fi

    printf '%s' "$raw_output"
}

load_previous_nixos_metadata() {
    local metadata

    metadata=$(TARGET_USER="$USER" run_python <<'PY' 2>/dev/null
import base64
import os
import re
from pathlib import Path

target_user = os.environ.get("TARGET_USER", "")
config_path = Path("/etc/nixos/configuration.nix")

timezone = ""
mutable_users = ""
password_snippet = ""

if config_path.exists():
    text = config_path.read_text(encoding="utf-8", errors="ignore")

    tz_match = re.search(r"time\.timeZone\s*=\s*([^;]+);", text)
    if tz_match:
        tz_expr = tz_match.group(1)
        q_match = re.search(r'"([^"\\]+(?:\\.[^"\\]*)*)"', tz_expr)
        if not q_match:
            q_match = re.search(r"'([^'\\]+(?:\\.[^'\\]*)*)'", tz_expr)
        if q_match:
            timezone = bytes(q_match.group(1), "utf-8").decode("unicode_escape")

    mutable_match = re.search(r"users\.mutableUsers\s*=\s*([^;]+);", text)
    if mutable_match:
        mutable_users = mutable_match.group(1).strip()

    if target_user:
        user_re = re.escape(target_user)
        pattern = re.compile(
            r"users\.users\.(?:\"{0}\"|'{0}'|{0})\s*=\s*\{{".format(user_re),
            re.MULTILINE,
        )
        match = pattern.search(text)
        if match:
            start = match.end() - 1  # include opening brace
            depth = 0
            in_string = False
            string_char = ""
            escape = False
            for idx in range(start, len(text)):
                ch = text[idx]
                if in_string:
                    if escape:
                        escape = False
                    elif ch == '\\':
                        escape = True
                    elif ch == string_char:
                        in_string = False
                    continue
                else:
                    if ch in ('"', "'"):
                        in_string = True
                        string_char = ch
                        continue
                    if ch == '{':
                        depth += 1
                    elif ch == '}':
                        depth -= 1
                        if depth == 0:
                            block = text[match.start():idx + 1]
                            lines = []
                            for line in block.splitlines():
                                if 'password' in line.lower():
                                    lines.append(line.rstrip())
                            if lines:
                                password_snippet = "\n".join(lines)
                            break

if timezone:
    print("__TZ__:" + timezone)
if mutable_users:
    print("__MUTABLE__:" + mutable_users)
if password_snippet:
    encoded = base64.b64encode(password_snippet.encode()).decode()
    print("__USERPW__:" + encoded)
PY
)

    if [ -z "$metadata" ]; then
        return
    fi

    while IFS= read -r line; do
        case "$line" in
            __TZ__*)
                PREVIOUS_TIMEZONE=${line#__TZ__:}
                ;;
            __MUTABLE__*)
                PREVIOUS_MUTABLE_USERS=${line#__MUTABLE__:}
                ;;
            __USERPW__*)
                local encoded=${line#__USERPW__:}
                if [ -n "$encoded" ]; then
                    PREVIOUS_USER_PASSWORD_SNIPPET=$(ENCODED_USER_SNIPPET="$encoded" run_python <<'PY' 2>/dev/null
import base64
import os

data = os.environ.get("ENCODED_USER_SNIPPET", "").strip()
if data:
    try:
        print(base64.b64decode(data).decode(), end="")
    except Exception:
        pass
PY
)
                fi
                ;;
        esac
    done <<<"$metadata"
}

detect_existing_timezone() {
    local detected=""

    if [ -n "$PREVIOUS_TIMEZONE" ]; then
        detected="$PREVIOUS_TIMEZONE"
    else
        detected=$(parse_nixos_option_value "time.timeZone")
    fi

    if [ -z "$detected" ]; then
        detected=$(timedatectl show --property=Timezone --value 2>/dev/null || true)
    fi

    if [ -z "$detected" ]; then
        detected="America/New_York"
    fi

    printf '%s' "$detected"
}

detect_users_mutable_setting() {
    local value=""

    if [ -n "$PREVIOUS_MUTABLE_USERS" ]; then
        value="$PREVIOUS_MUTABLE_USERS"
    else
        value=$(parse_nixos_option_value "users.mutableUsers")
    fi

    if [ -z "$value" ]; then
        value="true"
    fi

    printf '%s' "$value"
}

get_shadow_hash() {
    local account="$1"
    local line=""

    if command -v sudo >/dev/null 2>&1; then
        line=$(sudo grep "^${account}:" /etc/shadow 2>/dev/null || true)
    else
        line=$(grep "^${account}:" /etc/shadow 2>/dev/null || true)
    fi

    if [ -z "$line" ]; then
        return 0
    fi

    local hash
    hash=$(echo "$line" | cut -d: -f2)

    if [ -z "$hash" ] || [ "$hash" = "!" ] || [ "$hash" = "*" ]; then
        return 0
    fi

    printf '%s' "$hash"
}

generate_temporary_password() {
    LC_ALL=C tr -dc 'A-Za-z0-9!@#$%^&*()_+=-' </dev/urandom | head -c 20
}

preserve_user_password_directives() {
    USER_PASSWORD_BLOCK=""

    if [ -n "$PREVIOUS_USER_PASSWORD_SNIPPET" ]; then
        USER_PASSWORD_BLOCK="$PREVIOUS_USER_PASSWORD_SNIPPET"
        [[ "$USER_PASSWORD_BLOCK" != *$'\n' ]] && USER_PASSWORD_BLOCK+=$'\n'
        print_success "Preserved password directives from previous configuration"
        return
    fi

    local user_path="users.users.\"$USER\""
    local hashed
    local hashed_file
    local password_file
    local initial_hashed
    local initial_plain
    local force_flag

    hashed=$(parse_nixos_option_value "${user_path}.hashedPassword")
    hashed_file=$(parse_nixos_option_value "${user_path}.hashedPasswordFile")
    password_file=$(parse_nixos_option_value "${user_path}.passwordFile")
    initial_hashed=$(parse_nixos_option_value "${user_path}.initialHashedPassword")
    initial_plain=$(parse_nixos_option_value "${user_path}.initialPassword")
    force_flag=$(parse_nixos_option_value "${user_path}.forceInitialPassword")

    local directives=()

    if [ -n "$hashed" ]; then
        directives+=("    hashedPassword = \"${hashed}\";")
    elif [ -n "$hashed_file" ]; then
        directives+=("    hashedPasswordFile = \"${hashed_file}\";")
    elif [ -n "$password_file" ]; then
        directives+=("    passwordFile = \"${password_file}\";")
    elif [ -n "$initial_hashed" ]; then
        directives+=("    initialHashedPassword = \"${initial_hashed}\";")
    elif [ -n "$initial_plain" ]; then
        directives+=("    initialPassword = \"${initial_plain}\";")
    fi

    if [ ${#directives[@]} -gt 0 ]; then
        if [ "$force_flag" = "true" ] || [ "$force_flag" = "false" ]; then
            directives+=("    forceInitialPassword = ${force_flag};")
        fi
        USER_PASSWORD_BLOCK=$(printf '%s\n' "${directives[@]}")
        print_success "Preserved password settings from running system configuration"
        return
    fi

    local shadow_hash
    shadow_hash=$(get_shadow_hash "$USER")
    if [ -n "$shadow_hash" ]; then
        printf -v USER_PASSWORD_BLOCK '    hashedPassword = "%s";\n' "$shadow_hash"
        print_success "Migrated password hash from /etc/shadow"
        return
    fi

    local temp_password
    temp_password=$(generate_temporary_password)
    USER_TEMP_PASSWORD="$temp_password"
    printf -v USER_PASSWORD_BLOCK '    initialPassword = "%s";\n    forceInitialPassword = true;\n' "$temp_password"
    print_warning "No existing password configuration found. Generated temporary password for $USER"
}

print_error() {
    echo -e "${RED}✗${NC} $1"
}

assert_unique_paths() {
    declare -A seen=()
    local name
    for name in "$@"; do
        if [[ -z ${!name+x} ]]; then
            continue
        fi

        local value="${!name}"
        if [[ -z "$value" ]]; then
            continue
        fi

        local normalized="$value"
        if command -v readlink >/dev/null 2>&1; then
            local resolved
            if resolved=$(readlink -m -- "$value" 2>/dev/null); then
                normalized="$resolved"
            fi
        fi

        if [[ "$normalized" != "/" ]]; then
            normalized="${normalized%/}"
        fi

        if [[ -n ${seen[$normalized]+x} ]]; then
            local other="${seen[$normalized]}"
            print_error "Path collision detected: $name and ${other} both resolve to $normalized"
            return 1
        fi

        seen[$normalized]="$name"
    done

    return 0
}

normalize_channel_name() {
    local raw="$1"

    if [[ -z "$raw" ]]; then
        echo ""
        return 0
    fi

    raw="${raw##*/}"
    raw="${raw%%\?*}"
    raw="${raw%.tar.gz}"
    raw="${raw%.tar.xz}"
    raw="${raw%.tar.bz2}"
    raw="${raw%.tar}"
    raw="${raw%.tgz}"
    raw="${raw%.zip}"

    echo "$raw"
}

get_home_manager_flake_uri() {
    local ref="${HOME_MANAGER_CHANNEL_REF:-}"
    local base="github:nix-community/home-manager"

    if [[ -n "$ref" && "$ref" != "master" ]]; then
        echo "${base}?ref=${ref}"
    else
        echo "$base"
    fi
}

get_home_manager_package_ref() {
    local uri
    uri=$(get_home_manager_flake_uri)
    echo "${uri}#home-manager"
}

confirm() {
    local prompt="$1"
    local default="${2:-n}"
    local response

    if [[ "$default" == "y" ]]; then
        prompt="$prompt [Y/n]: "
    else
        prompt="$prompt [y/N]: "
    fi

    read -p "$(echo -e ${BLUE}?${NC} $prompt)" response
    response=${response:-$default}

    [[ "$response" =~ ^[Yy]$ ]]
}

prompt_user() {
    local prompt="$1"
    local default="${2:-}"
    local response

    if [[ -n "$default" ]]; then
        read -p "$(echo -e ${BLUE}?${NC} $prompt [$default]: )" response
        echo "${response:-$default}"
    else
        read -p "$(echo -e ${BLUE}?${NC} $prompt: )" response
        echo "$response"
    fi
}

# ============================================================================
# Prerequisites Check
# ============================================================================

check_prerequisites() {
    print_section "Checking Prerequisites"

    # Check NixOS
    if [[ ! -f /etc/NIXOS ]]; then
        print_error "This script must be run on NixOS"
        exit 1
    fi
    print_success "Running on NixOS"

    if ! command -v nixos-rebuild >/dev/null 2>&1; then
        print_error "nixos-rebuild is not available in PATH"
        print_info "Install the nixos-rebuild tooling and ensure it is accessible before rerunning."
        exit 1
    fi
    print_success "nixos-rebuild command detected"

    # Detect and handle old deployment method artifacts
    print_info "Checking for old deployment artifacts..."
    local OLD_SCRIPT="/home/$USER/Documents/nixos-quick-deploy.sh"
    local FOUND_OLD_ARTIFACTS=false

    if [ -f "$OLD_SCRIPT" ]; then
        print_warning "Found old deployment script at: $OLD_SCRIPT"
        FOUND_OLD_ARTIFACTS=true
    fi

    # Check for packages from old nix-env based deployment
    if nix-env -q 2>/dev/null | grep -q "git\|vscodium\|nodejs"; then
        print_warning "Found packages installed via nix-env (old deployment method)"
        print_info "These will be cleaned up to prevent conflicts"
        FOUND_OLD_ARTIFACTS=true
    fi

    if [ "$FOUND_OLD_ARTIFACTS" = true ]; then
        echo ""
        print_warning "Old deployment artifacts detected"
        print_info "This script uses home-manager (declarative, better approach)"
        print_info "The old script used nix-env (imperative, causes conflicts)"
        echo ""

        if confirm "Remove old deployment artifacts before continuing?" "y"; then
            # Rename old script
            if [ -f "$OLD_SCRIPT" ]; then
                mv "$OLD_SCRIPT" "$OLD_SCRIPT.old.$(date +%Y%m%d_%H%M%S)"
                print_success "Renamed old deployment script"
            fi

            # Clean up nix-env packages will happen in apply_home_manager_config
            print_success "Old artifacts will be cleaned up during installation"
        else
            print_warning "Continuing with old artifacts present - may cause conflicts"
            print_info "If you encounter issues, re-run and accept cleanup"
        fi
        echo ""
    else
        print_success "No old deployment artifacts found"
    fi

    # Check disk space (need at least 10GB free in /nix/store)
    local available_gb=$(df -BG /nix/store | awk 'NR==2 {print $4}' | sed 's/G//')
    if [ "$available_gb" -lt 10 ]; then
        print_error "Insufficient disk space: ${available_gb}GB available"
        print_error "At least 10GB free space required in /nix/store"
        echo ""
        print_info "Free up space with:"
        echo "  sudo nix-collect-garbage -d"
        echo "  sudo nix-store --optimize"
        exit 1
    fi
    print_success "Disk space check passed (${available_gb}GB available)"

    # Check network connectivity
    print_info "Checking network connectivity..."
    if ping -c 1 -W 5 cache.nixos.org &>/dev/null || ping -c 1 -W 5 8.8.8.8 &>/dev/null; then
        print_success "Network connectivity OK"
    else
        print_error "No network connectivity detected"
        print_error "Internet connection required to download packages"
        echo ""
        print_info "Check your network and try again"
        exit 1
    fi

    # Update NixOS channels before proceeding
    print_section "Updating NixOS Channels"
    update_nixos_channels

    # Check home-manager (required - auto-install if missing)
    # First, ensure ~/.nix-profile/bin is in PATH
    if [[ ":$PATH:" != *":$HOME/.nix-profile/bin:"* ]]; then
        export PATH="$HOME/.nix-profile/bin:$PATH"
        print_info "Added ~/.nix-profile/bin to PATH"
    fi

    print_info "Scanning nix profile for legacy home-manager entries..."
    cleanup_conflicting_home_manager_profile

    if command -v home-manager &> /dev/null; then
        print_success "home-manager is installed: $(which home-manager)"
    else
        print_warning "home-manager not found - installing automatically"
        print_info "home-manager is required for this setup"
        install_home_manager
    fi

    if ! ensure_python_runtime; then
        print_error "Unable to locate or provision a python interpreter"
        print_error "Install python3 manually and re-run the deployment"
        exit 1
    fi
}

# ============================================================================
# NixOS Version Selection
# ============================================================================

select_nixos_version() {
    print_section "NixOS Version Selection"

    # Get current system version
    local CURRENT_VERSION=$(nixos-version | cut -d'.' -f1-2)
    local LATEST_STABLE="25.05"

    echo ""
    print_info "Current System Version:"
    print_warning "  NixOS $CURRENT_VERSION"
    echo ""

    print_info "Available Options:"
    print_info "  [1] Keep current version ($CURRENT_VERSION)"
    print_info "  [2] Upgrade to latest stable ($LATEST_STABLE) - RECOMMENDED"
    echo ""

    print_info "The latest stable version ($LATEST_STABLE) includes:"
    echo "  • Full COSMIC desktop support with excludePackages option"
    echo "  • Fixes for duplicate system applications"
    echo "  • Latest security patches and performance improvements"
    echo "  • nix-flatpak integration for declarative Flatpak management"
    echo ""

    # Only prompt if not already on latest version
    if [ "$CURRENT_VERSION" = "$LATEST_STABLE" ]; then
        print_success "System is already on latest stable version ($LATEST_STABLE)"
        echo ""
        export SELECTED_NIXOS_VERSION="$LATEST_STABLE"
        return 0
    fi

    # Prompt user for version selection
    read -p "$(echo -e ${BLUE}?${NC} Select version [1-2]: )" -r VERSION_CHOICE

    case "$VERSION_CHOICE" in
        1)
            export SELECTED_NIXOS_VERSION="$CURRENT_VERSION"
            print_info "Keeping current version: $CURRENT_VERSION"
            echo ""
            if [ "$CURRENT_VERSION" = "25.05" ]; then
                print_warning "Note: On NixOS 25.05, COSMIC duplicate apps issue cannot be fixed with excludePackages"
                print_info "      This feature is available in NixOS 25.11+"
                echo ""
            fi
            ;;
        2)
            export SELECTED_NIXOS_VERSION="$LATEST_STABLE"
            print_info "Upgrading to latest stable: $LATEST_STABLE"
            echo ""
            print_success "System will upgrade to NixOS $LATEST_STABLE"
            echo ""
            ;;
        *)
            print_error "Invalid selection. Please choose 1 or 2."
            exit 1
            ;;
    esac
}

update_nixos_channels() {
    print_info "Synchronizing NixOS and home-manager channels..."

    # Use selected version if available, otherwise auto-detect
    local TARGET_VERSION="${SELECTED_NIXOS_VERSION:-}"

    if [ -z "$TARGET_VERSION" ]; then
        # Auto-detect from current system if no selection was made
        TARGET_VERSION=$(nixos-version | cut -d'.' -f1-2)
        print_info "Auto-detected NixOS version: $TARGET_VERSION"
    else
        print_info "Using selected NixOS version: $TARGET_VERSION"
    fi

    # Set the target channel URL
    local CURRENT_NIXOS_CHANNEL="https://nixos.org/channels/nixos-${TARGET_VERSION}"

    # Check if we need to upgrade channels
    local EXISTING_CHANNEL=$(sudo nix-channel --list | grep '^nixos' | awk '{print $2}')

    if [ -n "$EXISTING_CHANNEL" ] && [ "$EXISTING_CHANNEL" != "$CURRENT_NIXOS_CHANNEL" ]; then
        print_warning "Channel change detected"
        print_info "  From: $(basename $EXISTING_CHANNEL)"
        print_info "  To:   $(basename $CURRENT_NIXOS_CHANNEL)"
        echo ""
        sudo nix-channel --remove nixos || true
    fi

    # Use the target channel
    if [ -z "$EXISTING_CHANNEL" ]; then
        print_warning "No nixos channel found, setting up..."
        print_info "Setting channel based on selected version: $TARGET_VERSION"
    fi

    # Extract channel name and version from URL
    # Examples:
    #   https://nixos.org/channels/nixos-24.11 → nixos-24.11
    #   https://nixos.org/channels/nixos-unstable → nixos-unstable
    local NIXOS_CHANNEL_NAME=$(basename "$CURRENT_NIXOS_CHANNEL")
    print_info "Current NixOS channel: $NIXOS_CHANNEL_NAME"

    # Determine matching home-manager channel
    local HM_CHANNEL_NAME
    local HM_CHANNEL_URL

    if [[ "$NIXOS_CHANNEL_NAME" == "nixos-unstable" ]]; then
        # Unstable → master
        HM_CHANNEL_URL="https://github.com/nix-community/home-manager/archive/master.tar.gz"
        HM_CHANNEL_NAME=$(normalize_channel_name "$HM_CHANNEL_URL")
        HOME_MANAGER_CHANNEL_URL="$HM_CHANNEL_URL"
        HOME_MANAGER_CHANNEL_REF="$HM_CHANNEL_NAME"
        print_info "Using home-manager ${HM_CHANNEL_NAME} (tracks unstable)"
    elif [[ "$NIXOS_CHANNEL_NAME" =~ nixos-([0-9]+\.[0-9]+) ]]; then
        # Extract version number (e.g., "24.11" from "nixos-24.11")
        local VERSION="${BASH_REMATCH[1]}"
        HM_CHANNEL_URL="https://github.com/nix-community/home-manager/archive/release-${VERSION}.tar.gz"
        HM_CHANNEL_NAME=$(normalize_channel_name "$HM_CHANNEL_URL")
        HOME_MANAGER_CHANNEL_URL="$HM_CHANNEL_URL"
        HOME_MANAGER_CHANNEL_REF="$HM_CHANNEL_NAME"
        print_info "Using home-manager ${HM_CHANNEL_NAME} (matches nixos-${VERSION})"
    else
        print_error "Could not parse NixOS channel name: $NIXOS_CHANNEL_NAME"
        exit 1
    fi

    if [[ -z "$HOME_MANAGER_CHANNEL_REF" ]]; then
        HOME_MANAGER_CHANNEL_REF="$HM_CHANNEL_NAME"
    fi

    if [[ -z "$HOME_MANAGER_CHANNEL_URL" ]]; then
        HOME_MANAGER_CHANNEL_URL="$HM_CHANNEL_URL"
    fi

    print_success "Channel synchronization plan:"
    print_info "  NixOS:        $NIXOS_CHANNEL_NAME"
    print_info "  home-manager: $HM_CHANNEL_NAME"
    print_info "  ✓ Versions synchronized"
    echo ""

    # Ensure NixOS channel is set (in case it wasn't)
    print_info "Ensuring NixOS channel is set..."
    if sudo nix-channel --add "$CURRENT_NIXOS_CHANNEL" nixos; then
        print_success "NixOS channel confirmed: $NIXOS_CHANNEL_NAME"
    else
        print_error "Failed to set NixOS channel"
        exit 1
    fi

    # Set user nixpkgs channel to MATCH system NixOS version
    print_info "Setting user nixpkgs channel to match system NixOS..."
    if nix-channel --add "$CURRENT_NIXOS_CHANNEL" nixpkgs; then
        print_success "User nixpkgs channel set to $NIXOS_CHANNEL_NAME"
    else
        print_error "Failed to set user nixpkgs channel"
        exit 1
    fi

    # Set home-manager channel to MATCH nixos version
    print_info "Setting home-manager channel to match NixOS..."
    if nix-channel --add "$HM_CHANNEL_URL" home-manager; then
        print_success "home-manager channel set to $HM_CHANNEL_NAME"
    else
        print_error "Failed to set home-manager channel"
        exit 1
    fi

    # Update system channels (root) FIRST
    print_info "Updating system channels (this may take a few minutes)..."
    echo ""
    if sudo nix-channel --update 2>&1 | tee /tmp/nixos-channel-update.log; then
        print_success "NixOS system channels updated"
    else
        print_error "System channel update failed"
        print_info "Log saved to: /tmp/nixos-channel-update.log"
        exit 1
    fi
    echo ""

    # Update user channels (home-manager)
    print_info "Updating user channels (home-manager)..."
    echo ""
    if nix-channel --update 2>&1 | tee /tmp/home-manager-channel-update.log; then
        print_success "User channels updated successfully"
    else
        print_error "User channel update failed"
        print_info "Log saved to: /tmp/home-manager-channel-update.log"
        exit 1
    fi
    echo ""

    # Verify synchronization
    print_info "Verifying channel synchronization..."

    local SYSTEM_CHANNEL
    SYSTEM_CHANNEL=$(sudo nix-channel --list | awk '/^nixos\s/ { print $2 }' | tail -n1)
    local USER_CHANNEL
    USER_CHANNEL=$(nix-channel --list | awk '/^home-manager\s/ { print $2 }' | tail -n1)

    if [[ -z "$SYSTEM_CHANNEL" ]]; then
        print_warning "Unable to determine current nixos channel"
    else
        print_info "  nixos channel:        $(basename "$SYSTEM_CHANNEL")"
    fi

    if [[ -z "$USER_CHANNEL" ]]; then
        print_warning "Unable to determine current home-manager channel"
    else
        print_info "  home-manager channel: $(normalize_channel_name "$USER_CHANNEL")"
    fi

    if [[ -z "$SYSTEM_CHANNEL" || -z "$USER_CHANNEL" ]]; then
        print_warning "Could not verify channel versions"
        print_info "Will proceed but may encounter compatibility issues"
    else
        local SYSTEM_NAME="$(basename "$SYSTEM_CHANNEL")"
        local EXPECTED_HM=""
        local HUMAN_VERSION_LABEL=""

        if [[ "$SYSTEM_NAME" == "nixos-unstable" ]]; then
            EXPECTED_HM="master"
            HUMAN_VERSION_LABEL="unstable"
        elif [[ "$SYSTEM_NAME" =~ nixos-([0-9]+\.[0-9]+) ]]; then
            HUMAN_VERSION_LABEL="${BASH_REMATCH[1]}"
            EXPECTED_HM="release-${HUMAN_VERSION_LABEL}"
        fi

        local ACTUAL_HM="$(normalize_channel_name "$USER_CHANNEL")"

        if [[ -z "$EXPECTED_HM" ]]; then
            print_warning "Unable to derive expected home-manager channel from $SYSTEM_NAME"
            print_warning "Proceed with caution and verify channels manually"
        elif [[ "$ACTUAL_HM" == "$EXPECTED_HM" ]]; then
            if [[ -n "$HUMAN_VERSION_LABEL" ]]; then
                print_success "✓ Channels synchronized: NixOS ${HUMAN_VERSION_LABEL} ↔ home-manager ${EXPECTED_HM}"
            else
                print_success "✓ Channels synchronized: nixos-unstable ↔ home-manager master"
            fi
        else
            print_error "✗ CRITICAL: Channel mismatch detected!"
            print_error "  nixos channel:        $SYSTEM_NAME"
            print_error "  home-manager channel: $ACTUAL_HM (expected ${EXPECTED_HM})"
            print_error "This WILL cause compatibility issues and build failures"
            echo ""
            print_info "Attempting to fix by re-synchronizing channels..."

            nix-channel --remove home-manager 2>/dev/null || true
            local RESYNC_URL
            if [[ "$EXPECTED_HM" == "master" ]]; then
                RESYNC_URL="https://github.com/nix-community/home-manager/archive/master.tar.gz"
            else
                RESYNC_URL="https://github.com/nix-community/home-manager/archive/${EXPECTED_HM}.tar.gz"
            fi
            nix-channel --add "$RESYNC_URL" home-manager
            nix-channel --update

            HOME_MANAGER_CHANNEL_REF="$EXPECTED_HM"
            HOME_MANAGER_CHANNEL_URL="$RESYNC_URL"

            print_success "Channels re-synchronized to expected versions"
        fi
    fi
    echo ""
}

install_home_manager() {
    print_section "Installing home-manager"

    # CRITICAL: Backup and remove old home-manager config files BEFORE installation
    # The home-manager install script will try to use existing home.nix, which may be broken
    if [ -d "$HOME/.config/home-manager" ]; then
        print_info "Found existing home-manager config, backing up..."
        local BACKUP_DIR="$HOME/.config-backups/pre-install-$(date +%Y%m%d_%H%M%S)"
        mkdir -p "$BACKUP_DIR"

        if [ -f "$HOME/.config/home-manager/home.nix" ]; then
            cp "$HOME/.config/home-manager/home.nix" "$BACKUP_DIR/home.nix"
            print_success "Backed up old home.nix"
        fi

        if [ -f "$HOME/.config/home-manager/flake.nix" ]; then
            cp "$HOME/.config/home-manager/flake.nix" "$BACKUP_DIR/flake.nix"
            print_success "Backed up old flake.nix"
        fi

        if [ -f "$HOME/.config/home-manager/flake.lock" ]; then
            cp "$HOME/.config/home-manager/flake.lock" "$BACKUP_DIR/flake.lock"
            print_success "Backed up old flake.lock"
        fi

        # Remove the old config directory to start fresh
        print_warning "Removing old home-manager config to prevent conflicts..."
        rm -rf "$HOME/.config/home-manager"
        print_success "Old config removed, will create fresh configuration"
        echo ""
    fi

    local hm_pkg_ref
    hm_pkg_ref=$(get_home_manager_package_ref)

    print_info "Preparing home-manager CLI for dotfiles workflow..."
    print_info "  Source: ${hm_pkg_ref}"

    if command -v home-manager &> /dev/null; then
        print_success "home-manager command already available: $(which home-manager)"
    else
        local bootstrap_log="/tmp/home-manager-bootstrap.log"
        print_info "Pre-fetching home-manager CLI via nix run (no profile install)..."
        if nix run --accept-flake-config "$hm_pkg_ref" -- --version 2>&1 | tee "$bootstrap_log"; then
            print_success "home-manager CLI accessible via nix run"
            print_info "Log saved to: $bootstrap_log"
        else
            print_warning "Unable to pre-fetch home-manager CLI (see $bootstrap_log)"
            print_info "Will invoke home-manager through nix run during activation"
        fi
        print_info "Home-manager will be provided permanently by programs.home-manager.enable"
    fi
}

# ============================================================================
# User Information Gathering
# ============================================================================

gather_user_info() {
    print_section "Gathering User Preferences"

    load_previous_nixos_metadata

    SELECTED_TIMEZONE=$(detect_existing_timezone)
    USERS_MUTABLE_SETTING=$(detect_users_mutable_setting)

    print_success "Timezone preserved: $SELECTED_TIMEZONE"
    print_success "users.mutableUsers: $USERS_MUTABLE_SETTING"
    echo ""

    # Editor preference
    print_info "Default editor options:"
    echo "  1) vim"
    echo "  2) neovim"
    echo "  3) vscodium"
    echo "  4) gitea editor"
    EDITOR_CHOICE=$(prompt_user "Choose editor (1-4)" "1")

    case $EDITOR_CHOICE in
        1) DEFAULT_EDITOR="vim" ;;
        2) DEFAULT_EDITOR="nvim" ;;
        3) DEFAULT_EDITOR="code" ;;
        4) DEFAULT_EDITOR="gitea-editor" ;;
        *) DEFAULT_EDITOR="vim" ;;
    esac

    print_success "Editor preference: $DEFAULT_EDITOR"
    echo ""

    # Password Migration/Setup
    print_section "Password Configuration"
    preserve_user_password_directives

    if [ -n "$USER_TEMP_PASSWORD" ]; then
        print_warning "Temporary password generated for $USER"
        print_info "Temporary password (change after first login): $USER_TEMP_PASSWORD"
    else
        print_success "Password configuration preserved"
    fi
}

# ============================================================================
# Home Manager Configuration
# ============================================================================

create_home_manager_config() {
    print_section "Creating Home Manager Configuration"

    # Detect stateVersion from synchronized channels
    # IMPORTANT: stateVersion should match the NixOS/nixpkgs release
    local HM_CHANNEL=$(nix-channel --list | grep 'home-manager' | awk '{print $2}')
    local NIXOS_CHANNEL=$(sudo nix-channel --list | grep '^nixos' | awk '{print $2}')
    local STATE_VERSION
    local NIXOS_CHANNEL_NAME=""
    local HM_CHANNEL_NAME=""

    # Extract version from nixos channel (source of truth)
    if [[ "$NIXOS_CHANNEL" =~ nixos-([0-9]+\.[0-9]+) ]]; then
        STATE_VERSION="${BASH_REMATCH[1]}"
        print_info "Detected stateVersion from NixOS channel: $STATE_VERSION"
    elif [[ "$HM_CHANNEL" == *"release-"* ]]; then
        # Fallback: Extract from home-manager channel
        STATE_VERSION=$(echo "$HM_CHANNEL" | grep -oP 'release-\K[0-9]+\.[0-9]+')
        print_info "Detected stateVersion from home-manager: $STATE_VERSION"
    elif [[ "$HM_CHANNEL" == *"master"* ]] || [[ "$NIXOS_CHANNEL" == *"unstable"* ]]; then
        # Unstable/master: Use current system version (don't hardcode!)
        STATE_VERSION=$(nixos-version | cut -d'.' -f1-2)
        print_info "Using unstable channel, stateVersion from system: $STATE_VERSION"
    else
        # Final fallback: system version
        STATE_VERSION=$(nixos-version | cut -d'.' -f1-2)
        print_warning "Could not detect from channels, using system version: $STATE_VERSION"
    fi

    if [[ -n "$NIXOS_CHANNEL" ]]; then
        NIXOS_CHANNEL_NAME=$(basename "$NIXOS_CHANNEL")
    else
        NIXOS_CHANNEL_NAME="nixos-${STATE_VERSION}"
        print_warning "Could not detect nixos channel name, defaulting to $NIXOS_CHANNEL_NAME"
    fi

    if [[ -n "$HOME_MANAGER_CHANNEL_REF" ]]; then
        HM_CHANNEL_NAME="$HOME_MANAGER_CHANNEL_REF"
    elif [[ -n "$HOME_MANAGER_CHANNEL_URL" ]]; then
        HM_CHANNEL_NAME=$(normalize_channel_name "$HOME_MANAGER_CHANNEL_URL")
    elif [[ -n "$HM_CHANNEL" ]]; then
        HM_CHANNEL_NAME=$(normalize_channel_name "$HM_CHANNEL")
    fi

    if [[ -z "$HM_CHANNEL_NAME" ]]; then
        # Mirror the nixos channel when home-manager is missing
        HM_CHANNEL_NAME="release-${STATE_VERSION}"
        print_warning "Could not detect home-manager channel, defaulting to $HM_CHANNEL_NAME"
    fi

    if [[ -z "$HOME_MANAGER_CHANNEL_URL" && -n "$HM_CHANNEL" ]]; then
        HOME_MANAGER_CHANNEL_URL="$HM_CHANNEL"
    fi

    local HM_CHANNEL_REF=$(normalize_channel_name "$HM_CHANNEL_NAME")
    if [[ -n "$HM_CHANNEL_REF" ]]; then
        HM_CHANNEL_NAME="$HM_CHANNEL_REF"
    fi

    HOME_MANAGER_CHANNEL_REF="$HM_CHANNEL_NAME"

    print_success "Configuration versions:"
    print_info "  stateVersion:     $STATE_VERSION"
    print_info "  NixOS channel:    $NIXOS_CHANNEL_NAME"
    print_info "  home-manager:     $HM_CHANNEL_NAME"
    echo ""

    # Backup existing config if it exists
    # Backup ALL existing home-manager config files before overwriting
    if [[ -d "$HM_CONFIG_DIR" ]]; then
        local BACKUP_TIMESTAMP=$(date +%Y%m%d_%H%M%S)
        local BACKUP_DIR="$HM_CONFIG_DIR/backup"
        mkdir -p "$BACKUP_DIR"
        print_info "Found existing home-manager config, backing up all files..."

        if [[ -f "$HOME_MANAGER_FILE" ]]; then
            HOME_MANAGER_BACKUP="$HOME_MANAGER_FILE.backup.$BACKUP_TIMESTAMP"
            cp "$HOME_MANAGER_FILE" "$HOME_MANAGER_BACKUP"
            print_success "Backed up home.nix"
        fi

        if [[ -f "$FLAKE_FILE" ]]; then
            cp "$FLAKE_FILE" "$BACKUP_DIR/flake.nix.backup.$BACKUP_TIMESTAMP"
            print_success "Backed up flake.nix"
        fi

        if [[ -f "$HM_CONFIG_DIR/flake.lock" ]]; then
            cp "$HM_CONFIG_DIR/flake.lock" "$BACKUP_DIR/flake.lock.backup.$BACKUP_TIMESTAMP"
            print_success "Backed up flake.lock"
        fi

        print_info "Creating fresh configuration (old files backed up)..."
        echo ""
    fi

    print_info "Creating new home-manager configuration..."

    ensure_flake_workspace || exit 1

    # Copy p10k-setup-wizard.sh to home-manager config dir so home.nix can reference it
    local SCRIPT_DIR="$(cd "$(dirname "${BASH_SOURCE[0]}")" && pwd)"
    if [ -f "$SCRIPT_DIR/p10k-setup-wizard.sh" ]; then
        cp "$SCRIPT_DIR/p10k-setup-wizard.sh" "$HM_CONFIG_DIR/p10k-setup-wizard.sh"
        ensure_path_owner "$HM_CONFIG_DIR/p10k-setup-wizard.sh"
        print_success "Copied p10k-setup-wizard.sh into $HM_CONFIG_DIR"
    else
        print_warning "p10k-setup-wizard.sh not found in $SCRIPT_DIR - skipping copy"
        print_info "If you need the prompt wizard, place the script next to nixos-quick-deploy.sh"
    fi

    local TEMPLATE_DIR="$SCRIPT_DIR/templates"
    if [[ ! -d "$TEMPLATE_DIR" ]]; then
        print_error "Template directory not found: $TEMPLATE_DIR"
        print_info "Ensure the repository includes the templates directory"
        exit 1
    fi

    # Create a flake.nix in the home-manager config directory for proper Flatpak support
    # This enables using: home-manager switch --flake "$HOME/.dotfiles/home-manager"
    print_info "Creating home-manager flake configuration for Flatpak support..."
    local FLAKE_TEMPLATE="$TEMPLATE_DIR/flake.nix"
    if [[ ! -f "$FLAKE_TEMPLATE" ]]; then
        print_error "Missing flake template: $FLAKE_TEMPLATE"
        exit 1
    fi

    local SYSTEM_ARCH=$(nix eval --raw --expr builtins.currentSystem 2>/dev/null || echo "x86_64-linux")
    local CURRENT_HOSTNAME=$(hostname)

    if copy_template_to_flake "$FLAKE_TEMPLATE" "$FLAKE_FILE" "flake.nix"; then
        print_success "Created flake.nix in $HM_CONFIG_DIR"
    else
        exit 1
    fi
    # Align flake inputs with the synchronized channels
    sed -i "s|NIXPKGS_CHANNEL_PLACEHOLDER|$NIXOS_CHANNEL_NAME|" "$FLAKE_FILE"
    sed -i "s|HM_CHANNEL_PLACEHOLDER|$HM_CHANNEL_NAME|" "$FLAKE_FILE"
    sed -i "s|HOSTNAME_PLACEHOLDER|$CURRENT_HOSTNAME|" "$FLAKE_FILE"
    sed -i "s|HOME_USERNAME_PLACEHOLDER|$USER|" "$FLAKE_FILE"
    sed -i "s|SYSTEM_PLACEHOLDER|$SYSTEM_ARCH|" "$FLAKE_FILE"

    print_info "To use Flatpak declarative management:"
    print_info "  home-manager switch --flake \"$HM_CONFIG_DIR\""
    echo ""

    local HOME_TEMPLATE="$TEMPLATE_DIR/home.nix"
    if [[ ! -f "$HOME_TEMPLATE" ]]; then
        print_error "Missing home-manager template: $HOME_TEMPLATE"
        exit 1
    fi

    if ! copy_template_to_flake "$HOME_TEMPLATE" "$HOME_MANAGER_FILE" "home.nix"; then
        exit 1
    fi

    # Calculate template hash for change detection
    local TEMPLATE_HASH=$(echo -n "AIDB-v4.0-packages-v$SCRIPT_VERSION" | sha256sum | cut -d' ' -f1 | cut -c1-16)

    # Validate all variables are set before replacement
    if [ -z "$USER" ] || [ -z "$HOME" ] || [ -z "$STATE_VERSION" ]; then
        print_error "Critical variables not set!"
        print_error "USER='$USER' HOME='$HOME' STATE_VERSION='$STATE_VERSION'"
        exit 1
    fi

    # Set defaults for optional variables if not set
    DEFAULT_EDITOR="${DEFAULT_EDITOR:-vim}"

    print_info "Using configuration:"
    print_info "  User: $USER"
    print_info "  Home: $HOME"
    print_info "  State Version: $STATE_VERSION"
    print_info "  Editor: $DEFAULT_EDITOR"

    # Replace placeholders in home.nix (using | delimiter to handle special characters in variables)
    sed -i "s|VERSIONPLACEHOLDER|$SCRIPT_VERSION|" "$HOME_MANAGER_FILE"
    sed -i "s|HASHPLACEHOLDER|$TEMPLATE_HASH|" "$HOME_MANAGER_FILE"

    # Replace placeholders in flake.nix
    sed -i "s|HOMEUSERNAME|$USER|g" "$FLAKE_FILE"
    sed -i "s|HOMEUSERNAME|$USER|" "$HOME_MANAGER_FILE"
    sed -i "s|HOMEDIR|$HOME|" "$HOME_MANAGER_FILE"
    sed -i "s|STATEVERSION_PLACEHOLDER|$STATE_VERSION|" "$HOME_MANAGER_FILE"

    if ! harmonize_python_ai_bindings "$HOME_MANAGER_FILE" "home-manager home.nix"; then
        exit 1
    fi

    if ! remove_deprecated_flatpak_installation_attribute "$HOME_MANAGER_FILE" "home-manager home.nix"; then
        exit 1
    fi

    DEFAULT_EDITOR_VALUE="$DEFAULT_EDITOR" \
    TARGET_HOME_NIX="$HOME_MANAGER_FILE" run_python <<'PY'
import os
import sys

target_path = os.environ.get("TARGET_HOME_NIX")
if not target_path:
    print("TARGET_HOME_NIX is not set", file=sys.stderr)
    sys.exit(1)

editor = os.environ.get("DEFAULT_EDITOR_VALUE", "vim")

with open(target_path, "r", encoding="utf-8") as f:
    data = f.read()

data = data.replace("DEFAULTEDITOR", editor)

with open(target_path, "w", encoding="utf-8") as f:
    f.write(data)
PY

    # Some older templates may have left behind stray navigation headings.
    # Clean them up so nix-instantiate parsing does not fail on bare identifiers.
    CLEANUP_MSG=$(TARGET_HOME_NIX="$HOME_MANAGER_FILE" run_python <<'PY'
import os
import re
import sys

target_path = os.environ.get("TARGET_HOME_NIX")
if not target_path:
    print("TARGET_HOME_NIX is not set", file=sys.stderr)
    sys.exit(1)

pattern = re.compile(r"^\s*(Actions|Projects|Wiki)\s*$")

with open(target_path, "r", encoding="utf-8") as f:
    lines = f.readlines()

    filtered = []
    removed = False
    for line in lines:
        if pattern.match(line):
            removed = True
        else:
            filtered.append(line)

    if removed:
        with open(target_path, "w", encoding="utf-8") as f:
            f.writelines(filtered)
    print("Removed legacy Gitea navigation headings from home.nix")
PY
    )
    CLEANUP_STATUS=$?
    if [ $CLEANUP_STATUS -ne 0 ]; then
        print_error "Failed to sanitize home.nix navigation headings"
        exit 1
    elif [ -n "$CLEANUP_MSG" ]; then
        print_info "$CLEANUP_MSG"
    fi

    if [[ ! -s "$HOME_MANAGER_FILE" ]]; then
        print_error "home.nix generation failed - file is empty at $HOME_MANAGER_FILE"
        exit 1
    fi

    print_success "Home manager configuration created at $HOME_MANAGER_FILE"
    print_info "Configuration includes $(grep -c "^    " "$HOME_MANAGER_FILE" || echo 'many') packages"

    # Verify the generated file is valid Nix syntax
    print_info "Validating generated home.nix syntax..."
    if nix-instantiate --parse "$HOME_MANAGER_FILE" &>/dev/null; then
        print_success "✓ home.nix syntax is valid"
    else
        print_error "✗ home.nix has syntax errors!"
        print_error "Please check: $HOME_MANAGER_FILE"
        print_info "Running nix-instantiate for details..."
        nix-instantiate --parse "$HOME_MANAGER_FILE" 2>&1 | tail -20
        exit 1
    fi
}

# ============================================================================
# Apply Configuration
# ============================================================================

run_home_manager_switch() {
    local log_path="${1:-/tmp/home-manager-switch.log}"
    local hm_pkg_ref
    hm_pkg_ref=$(get_home_manager_package_ref)

    local hm_cli_available=false
    if command -v home-manager &> /dev/null; then
        hm_cli_available=true
        print_success "home-manager command available: $(which home-manager)"
    else
        print_warning "home-manager command not found in PATH"
        print_info "Will invoke via: nix run --accept-flake-config ${hm_pkg_ref} -- ..."
    fi

    print_info "Applying your custom home-manager configuration..."
    print_info "Config: $HOME_MANAGER_FILE"
    print_info "Using flake for full Flatpak declarative support..."
    echo ""

    if $hm_cli_available; then
        run_as_primary_user home-manager switch --flake "$HM_CONFIG_DIR" --show-trace 2>&1 | tee "$log_path"
        return ${PIPESTATUS[0]}
    fi

    run_as_primary_user nix run --accept-flake-config "${hm_pkg_ref}" -- switch --flake "$HM_CONFIG_DIR" --show-trace 2>&1 | tee "$log_path"
    return ${PIPESTATUS[0]}
}

ensure_home_manager_cli_available() {
    local hm_pkg_ref
    hm_pkg_ref=$(get_home_manager_package_ref)
    local install_log="/tmp/home-manager-cli-install.log"

    local cli_path
    cli_path=$(run_as_primary_user bash -lc 'command -v home-manager' 2>/dev/null || true)
    if [[ -n "$cli_path" ]]; then
        print_success "home-manager CLI available at $cli_path"
        return 0
    fi

    print_warning "home-manager CLI not found in user PATH"
    print_info "Installing home-manager CLI into the user profile via nix profile install..."

    if run_as_primary_user nix profile install --accept-flake-config --name home-manager "$hm_pkg_ref" >"$install_log" 2>&1; then
        cli_path=$(run_as_primary_user bash -lc 'command -v home-manager' 2>/dev/null || true)
        if [[ -n "$cli_path" ]]; then
            print_success "home-manager CLI installed at $cli_path"
        else
            print_success "home-manager CLI installed successfully"
        fi
        return 0
    fi

    print_error "Failed to install home-manager CLI automatically"
    print_info "Review the log for details: $install_log"
    return 1
}

run_nixos_rebuild_switch() {
    local log_path="${1:-/tmp/nixos-rebuild.log}"
    local target_host
    target_host=$(hostname)

    print_warning "Running: sudo nixos-rebuild switch --flake \"$HM_CONFIG_DIR#$target_host\""
    print_info "This will download and install all AIDB components using the generated flake..."
    print_info "May take 10-20 minutes on first run"
    echo ""

    sudo nixos-rebuild switch --flake "$HM_CONFIG_DIR#$target_host" 2>&1 | tee "$log_path"
    return ${PIPESTATUS[0]}
}

apply_home_manager_config() {
    print_section "Applying Home Manager Configuration"

    # CRITICAL: Ensure home-manager is in PATH
    # This is needed because home-manager might have been just installed
    if [[ ":$PATH:" != *":$HOME/.nix-profile/bin:"* ]]; then
        export PATH="$HOME/.nix-profile/bin:$PATH"
        print_info "Added ~/.nix-profile/bin to PATH for home-manager"
    fi

    print_info "This will install packages and configure your environment..."
    print_warning "This may take 10-15 minutes on first run"
    echo ""

    # Note about nix-flatpak for Flatpak declarative management
    print_info "Flatpak Integration:"
    print_info "  Your home.nix includes declarative Flatpak configuration via nix-flatpak"
    print_info "  Edit the services.flatpak.packages section in home.nix to add/remove Flatpak apps"
    print_info "  Uncomment desired Flatpak apps and re-run: home-manager switch"
    echo ""

    # Clean up ALL packages installed via nix-env to prevent conflicts
    # We manage everything declaratively through home-manager now
    print_info "Checking for packages installed via nix-env (imperative method)..."
    local IMPERATIVE_PKGS=$(nix-env -q 2>/dev/null)
    if [ -n "$IMPERATIVE_PKGS" ]; then
        print_warning "Found packages installed via nix-env (will cause conflicts):"
        echo "$IMPERATIVE_PKGS" | sed 's/^/    /'
        echo ""

        print_info "Removing ALL nix-env packages (switching to declarative home-manager)..."
        print_info "This prevents package collisions and ensures reproducibility"

        # Remove all packages installed via nix-env
        if nix-env -e '.*' --remove-all 2>&1 | tee /tmp/nix-env-cleanup.log; then
            print_success "All nix-env packages removed successfully"
        else
            # Fallback: Try removing packages one by one
            print_warning "Batch removal failed, trying individual package removal..."
            while IFS= read -r pkg; do
                local pkg_name=$(echo "$pkg" | awk '{print $1}')
                if [ -n "$pkg_name" ]; then
                    print_info "Removing: $pkg_name"
                    nix-env -e "$pkg_name" 2>/dev/null && print_success "  Removed: $pkg_name" || print_warning "  Failed: $pkg_name"
                fi
            done <<< "$IMPERATIVE_PKGS"
        fi

        # Verify all removed
        local REMAINING=$(nix-env -q 2>/dev/null)
        if [ -n "$REMAINING" ]; then
            print_warning "Some packages remain in nix-env:"
            echo "$REMAINING" | sed 's/^/    /'
            print_warning "These may cause conflicts with home-manager"
        else
            print_success "All nix-env packages successfully removed"
            print_success "All packages now managed declaratively via home-manager"
        fi
    else
        print_success "No nix-env packages found - clean state!"
    fi
    echo ""

    # Backup existing configuration files
    backup_existing_configs

    print_info "Home-manager activation can now be applied using your generated flake."
    echo ""

    # Update flake.lock to ensure we have latest versions of inputs
    local HM_FLAKE_PATH="$FLAKE_FILE"
    if [[ ! -f "$HM_FLAKE_PATH" ]]; then
        print_error "home-manager flake manifest missing: $HM_FLAKE_PATH"
        print_info "The configuration step did not complete successfully."
        print_info "Re-run this script with --force-update after fixing the issue."
        exit 1
    fi

    print_info "Updating flake inputs (nix-flatpak, home-manager, nixpkgs)..."
    if (cd "$HM_CONFIG_DIR" && nix flake update) 2>&1 | tee /tmp/flake-update.log; then
        print_success "Flake inputs updated successfully"
    else
        print_warning "Flake update failed, continuing with existing lock file..."
        print_info "This is usually fine for first-time installations"
    fi
    echo ""

    # Use home-manager with flakes to enable nix-flatpak module and declarative Flatpak
    # Must specify the configuration name: #username
    local CURRENT_USER=$(whoami)
    #nix-shell -p home-manager
    print_info "Using configuration: homeConfigurations.$CURRENT_USER"
    echo ""

    if ! confirm "Run home-manager switch now to activate your user environment?" "y"; then
        print_warning "home-manager switch skipped at this stage. Run 'home-manager switch --flake "$HM_CONFIG_DIR"' later to apply the configuration."
        print_warning "Some later steps may require the home-manager packages to be available."
        echo ""
        return 0
    fi

    local HM_SWITCH_LOG="/tmp/home-manager-switch.log"
    if run_home_manager_switch "$HM_SWITCH_LOG"; then
        print_success "Home manager configuration applied successfully!"
        HOME_MANAGER_APPLIED=true
        echo ""

        # Source the home-manager session vars to update PATH immediately
        print_info "Updating current shell environment..."
        if [ -f "$HOME/.nix-profile/etc/profile.d/hm-session-vars.sh" ]; then
            # Temporarily disable 'set -u' for sourcing external scripts
            set +u
            source "$HOME/.nix-profile/etc/profile.d/hm-session-vars.sh"
            set -u
            print_success "PATH updated with new packages"
        fi

        # Verify critical packages are now in PATH
        print_info "Verifying package installation..."
        MISSING_COUNT=0
        for pkg in podman python3 ripgrep bat eza fd git flatpak gitea tea home-manager; do
            if command -v "$pkg" &>/dev/null; then
                print_success "$pkg found at $(command -v $pkg)"
            else
                print_warning "$pkg not found in PATH yet"
                ((MISSING_COUNT++))
            fi
        done

        if [ $MISSING_COUNT -gt 0 ]; then
            print_warning "$MISSING_COUNT packages not yet in PATH"
            print_info "Restart your shell to load all packages: exec zsh"
            ensure_home_manager_cli_available || true
        else
            print_success "All critical packages are in PATH!"
        fi
        echo ""

        ensure_flatpak_managed_install_service
        ensure_default_flatpak_apps_installed
    else
        local hm_exit_code=$?
        print_error "home-manager switch failed (exit code: $hm_exit_code)"
        echo ""
        print_warning "Common causes:"
        echo "  • Conflicting files (check ~/.config collisions)"
        echo "  • Syntax errors in home.nix"
        echo "  • Network issues downloading packages"
        echo "  • Package conflicts or missing dependencies"
        echo ""
        print_info "Full log saved to: $HM_SWITCH_LOG"
        print_info "Backup is at: $HOME_MANAGER_BACKUP"
        if [[ -n "$LATEST_CONFIG_BACKUP_DIR" ]]; then
            print_info "Previous configuration files archived under: $LATEST_CONFIG_BACKUP_DIR"
            print_info "Restore with: cp -a \"$LATEST_CONFIG_BACKUP_DIR/.\" \"$HOME/\""
        fi
        echo ""

        print_error "Automatic rollback will restore your previous configuration."
        print_error "Fix the issue above, then run this script again for a fresh start."
        echo ""

        # Trigger cleanup and exit
        exit 1
    fi

    # Apply system-wide changes
    apply_system_changes
}

backup_existing_configs() {
    print_info "Backing up and removing conflicting configuration files..."
    clean_home_manager_targets "pre-switch"
    if [[ -n "$LATEST_CONFIG_BACKUP_DIR" ]]; then
        print_info "To restore previous configs: cp -a \"$LATEST_CONFIG_BACKUP_DIR/.\" \"$HOME/\""
    fi
    prepare_managed_config_paths
}

apply_system_changes() {
    print_section "Applying System-Wide Changes"

    # Force reload of zsh configuration
    if [ -f "$HOME/.zshrc" ]; then
        print_info "ZSH configuration is managed by home-manager"
        print_info "Configuration file: $HOME/.zshrc"
    fi

    # Ensure p10k wizard script is executable
    if [ -f "$HOME/.local/bin/p10k-setup-wizard.sh" ]; then
        chmod +x "$HOME/.local/bin/p10k-setup-wizard.sh"
        print_success "Made p10k setup wizard executable"
    fi

    # Set ZSH as default shell if not already
    # This matches the NixOS configuration which sets shell = pkgs.zsh
    if [ "$SHELL" != "$(which zsh)" ]; then
        print_info "Setting ZSH as default shell (configured in NixOS)"
        chsh -s "$(which zsh)"
        print_success "Default shell set to ZSH (restart terminal to apply)"
    else
        print_success "ZSH is already your default shell"
    fi

    print_success "System changes applied"

    # Trigger cleanup and exit
        #exit 1
}

# ============================================================================
# Hardware Detection & Optimization
# ============================================================================

detect_gpu_and_cpu() {
    print_section "Detecting Hardware for Optimization"

    # ========================================================================
    # GPU Detection
    # ========================================================================

    # Initialize GPU variables
    GPU_TYPE="unknown"
    GPU_DRIVER=""
    GPU_PACKAGES=""
    LIBVA_DRIVER=""

    # Check for Intel GPU
    if lspci | grep -iE "VGA|3D|Display" | grep -iq "Intel"; then
        GPU_TYPE="intel"
        GPU_DRIVER="intel"
        LIBVA_DRIVER="iHD"  # Intel iHD for Gen 8+ (Broadwell+), or "i965" for older
        GPU_PACKAGES="intel-media-driver vaapiIntel"
        print_success "Detected: Intel GPU"
    fi

    # Check for AMD GPU
    if lspci | grep -iE "VGA|3D|Display" | grep -iq "AMD\|ATI"; then
        GPU_TYPE="amd"
        GPU_DRIVER="amdgpu"
        LIBVA_DRIVER="radeonsi"
        GPU_PACKAGES="mesa amdvlk rocm-opencl-icd"
        print_success "Detected: AMD GPU"
    fi

    # Check for NVIDIA GPU
    if lspci | grep -iE "VGA|3D|Display" | grep -iq "NVIDIA"; then
        GPU_TYPE="nvidia"
        GPU_DRIVER="nvidia"
        LIBVA_DRIVER="nvidia"  # NVIDIA uses different VA-API backend
        GPU_PACKAGES="nvidia-vaapi-driver"
        print_success "Detected: NVIDIA GPU"
        print_warning "NVIDIA on Wayland requires additional configuration"
        print_info "Consider enabling: hardware.nvidia.modesetting.enable = true"
    fi

    # Fallback for systems with no dedicated GPU
    if [ "$GPU_TYPE" == "unknown" ]; then
        print_warning "No dedicated GPU detected - using software rendering"
        GPU_TYPE="software"
        LIBVA_DRIVER=""
        GPU_PACKAGES=""
    fi

    print_info "GPU Type: $GPU_TYPE"
    if [ -n "$LIBVA_DRIVER" ]; then
        print_info "VA-API Driver: $LIBVA_DRIVER"
    fi

    # ========================================================================
    # CPU Detection
    # ========================================================================

    CPU_VENDOR="unknown"
    CPU_MICROCODE=""

    # Detect CPU vendor
    if grep -q "GenuineIntel" /proc/cpuinfo; then
        CPU_VENDOR="intel"
        CPU_MICROCODE="intel-microcode"
        print_success "Detected: Intel CPU"
    elif grep -q "AuthenticAMD" /proc/cpuinfo; then
        CPU_VENDOR="amd"
        CPU_MICROCODE="amd-microcode"
        print_success "Detected: AMD CPU"
    else
        print_warning "Unknown CPU vendor"
    fi

    # Detect CPU core count for optimization
    CPU_CORES=$(nproc)
    print_info "CPU Cores: $CPU_CORES"

    # ========================================================================
    # Memory Detection
    # ========================================================================

    # Total RAM in GB
    TOTAL_RAM_GB=$(free -g | awk '/^Mem:/{print $2}')
    print_info "Total RAM: ${TOTAL_RAM_GB}GB"

    # Set zramSwap memory percentage based on available RAM
    if [ "$TOTAL_RAM_GB" -ge 16 ]; then
        ZRAM_PERCENT=25
    elif [ "$TOTAL_RAM_GB" -ge 8 ]; then
        ZRAM_PERCENT=50
    else
        ZRAM_PERCENT=75
    fi
    print_info "Zram percentage: $ZRAM_PERCENT%"

    echo ""
    print_success "Hardware detection complete"
    echo ""
}

# ============================================================================
# NixOS System Configuration Updates
# ============================================================================

update_nixos_system_config() {
    print_section "Generating Fresh NixOS Configuration"

    local SYSTEM_CONFIG="/etc/nixos/configuration.nix"
    # Detect system info
    local HOSTNAME=$(hostname)
    local NIXOS_VERSION=$(nixos-version | cut -d'.' -f1-2)
    local HM_CHANNEL_NAME=""
    local HM_FETCH_URL=""
    local DETECTED_HM_CHANNEL=""

    # Use timezone selected by user (from gather_user_info)
    # If not set, detect current timezone
    if [ -z "$SELECTED_TIMEZONE" ]; then
        SELECTED_TIMEZONE=$(timedatectl show --property=Timezone --value 2>/dev/null || echo "America/New_York")
    fi

    # Detect current locale to preserve user's setting
    local CURRENT_LOCALE=$(localectl status | grep "LANG=" | cut -d= -f2 | tr -d ' ' 2>/dev/null || echo "en_US.UTF-8")

    # Resolve the home-manager channel reference for templating
    if [[ -n "$HOME_MANAGER_CHANNEL_REF" ]]; then
        HM_CHANNEL_NAME="$HOME_MANAGER_CHANNEL_REF"
    fi

    if [[ -n "$HOME_MANAGER_CHANNEL_URL" ]]; then
        DETECTED_HM_CHANNEL="$HOME_MANAGER_CHANNEL_URL"
    fi

    if [[ -z "$DETECTED_HM_CHANNEL" ]]; then
        DETECTED_HM_CHANNEL=$(nix-channel --list | awk '/home-manager/ {print $2}')
    fi

    if [[ -z "$HM_CHANNEL_NAME" && -n "$DETECTED_HM_CHANNEL" ]]; then
        HM_CHANNEL_NAME=$(normalize_channel_name "$DETECTED_HM_CHANNEL")
    fi

    HM_CHANNEL_NAME=$(normalize_channel_name "$HM_CHANNEL_NAME")

    if [[ -z "$HM_CHANNEL_NAME" ]]; then
        HM_CHANNEL_NAME="release-${NIXOS_VERSION}"
        print_warning "Could not auto-detect home-manager channel, defaulting to $HM_CHANNEL_NAME"
    fi

    HM_FETCH_URL="https://github.com/nix-community/home-manager/archive/${HM_CHANNEL_NAME}.tar.gz"
    HOME_MANAGER_CHANNEL_REF="$HM_CHANNEL_NAME"
    HOME_MANAGER_CHANNEL_URL="$HM_FETCH_URL"

    if [[ -z "$HM_FETCH_URL" ]]; then
        print_error "Failed to resolve home-manager tarball URL"
        exit 1
    fi

    print_info "Home-manager channel (system config): $HM_CHANNEL_NAME"

    # Detect hardware for optimization
    detect_gpu_and_cpu

    print_info "System: $HOSTNAME (NixOS $NIXOS_VERSION)"
    print_info "User: $USER"
    print_info "Timezone: $SELECTED_TIMEZONE"
    print_info "Locale: $CURRENT_LOCALE"
    print_info "users.mutableUsers: $USERS_MUTABLE_SETTING"

    harmonize_python_ai_bindings "$HOME_MANAGER_FILE" "existing flake home.nix" || return 1
    harmonize_python_ai_bindings "/etc/nixos/home.nix" "/etc/nixos/home.nix" || return 1

    # Backup old config
    if [[ -f "$SYSTEM_CONFIG" ]]; then
        SYSTEM_CONFIG_BACKUP="$SYSTEM_CONFIG.backup.$(date +%Y%m%d_%H%M%S)"
        sudo cp "$SYSTEM_CONFIG" "$SYSTEM_CONFIG_BACKUP"
        print_success "✓ Backed up: $SYSTEM_CONFIG_BACKUP"
    fi

    if ! materialize_hardware_configuration; then
        return 1
    fi


    # Generate complete AIDB configuration
    print_info "Generating complete AIDB development configuration..."
    echo ""

    local SCRIPT_DIR="$(cd "$(dirname "${BASH_SOURCE[0]}")" && pwd)"
    local TEMPLATE_DIR="$SCRIPT_DIR/templates"
    local SYSTEM_TEMPLATE="$TEMPLATE_DIR/configuration.nix"

    if ! assert_unique_paths HOME_MANAGER_FILE SYSTEM_CONFIG_FILE HARDWARE_CONFIG_FILE; then
        return 1
    fi

    if [[ ! -f "$SYSTEM_TEMPLATE" ]]; then
        print_error "Missing NixOS configuration template: $SYSTEM_TEMPLATE"
        exit 1
    fi

    if ! copy_template_to_flake "$SYSTEM_TEMPLATE" "$SYSTEM_CONFIG_FILE" "configuration.nix"; then
        return 1
    fi

    print_success "Generated configuration.nix in $HM_CONFIG_DIR"

    local GENERATED_AT
    GENERATED_AT=$(date '+%Y-%m-%d %H:%M:%S %Z')

    local CPU_VENDOR_LABEL="$CPU_VENDOR"
    if [[ -z "$CPU_VENDOR_LABEL" || "$CPU_VENDOR_LABEL" == "unknown" ]]; then
        CPU_VENDOR_LABEL="Unknown"
    else
        CPU_VENDOR_LABEL="${CPU_VENDOR_LABEL^}"
    fi

    local INITRD_KERNEL_MODULES="# initrd.kernelModules handled by hardware-configuration.nix"
    case "$CPU_VENDOR" in
        intel)
            INITRD_KERNEL_MODULES='initrd.kernelModules = [ "i915" ];  # Intel GPU early KMS'
            ;;
        amd)
            INITRD_KERNEL_MODULES='initrd.kernelModules = [ "amdgpu" ];  # AMD GPU early KMS'
            ;;
    esac

    local MICROCODE_SECTION="# hardware.cpu microcode updates managed automatically"
    if [[ -n "$CPU_MICROCODE" && "$CPU_VENDOR" != "unknown" ]]; then
        MICROCODE_SECTION="hardware.cpu.${CPU_VENDOR}.updateMicrocode = true;  # Enable ${CPU_VENDOR_LABEL} microcode updates"
    fi

    local gpu_hardware_section
    case "$GPU_TYPE" in
        intel)
            gpu_hardware_section=$(cat <<'EOF'
hardware.opengl = {
    enable = true;
    extraPackages = with pkgs; [
      intel-media-driver  # VAAPI driver for Broadwell+ (>= 5th gen)
      vaapiIntel          # Older VAAPI driver for Haswell and older
      vaapiVdpau
      libvdpau-va-gl
      intel-compute-runtime  # OpenCL support
    ];
    driSupport = true;
    driSupport32Bit = true;  # For 32-bit applications
};
EOF
)
            ;;
        amd)
            gpu_hardware_section=$(cat <<'EOF'
hardware.opengl = {
    enable = true;
    extraPackages = with pkgs; [
      mesa              # Open-source AMD drivers
      amdvlk            # AMD Vulkan driver
      rocm-opencl-icd   # AMD OpenCL support
    ];
    driSupport = true;
    driSupport32Bit = true;
};
EOF
)
            ;;
        nvidia)
            gpu_hardware_section=$(cat <<'EOF'
# NVIDIA GPU configuration (auto-detected)
# Note: NVIDIA on Wayland requires additional setup
services.xserver.videoDrivers = [ "nvidia" ];
hardware.nvidia = {
    modesetting.enable = true;  # Required for Wayland
    open = false;  # Use proprietary driver (better performance)
    nvidiaSettings = true;  # Enable nvidia-settings GUI
    # Optional: Power management (for laptops)
    # powerManagement.enable = true;
};
hardware.opengl = {
    enable = true;
    driSupport = true;
    driSupport32Bit = true;
};
EOF
)
            ;;
        *)
            gpu_hardware_section="# No dedicated GPU configuration required (software rendering)"
            ;;
    esac

    local cosmic_gpu_block
    if [[ "$GPU_TYPE" != "software" && "$GPU_TYPE" != "unknown" && -n "$LIBVA_DRIVER" ]]; then
        local gpu_label="${GPU_TYPE^}"
        cosmic_gpu_block=$(cat <<EOF
# Hardware acceleration enabled (auto-detected: ${gpu_label} GPU)
    # VA-API driver: $LIBVA_DRIVER for video decode/encode acceleration
    extraSessionCommands = ''
      # Enable hardware video acceleration
      export LIBVA_DRIVER_NAME=$LIBVA_DRIVER
      # Enable touch/gesture support for trackpads
      export MOZ_USE_XINPUT2=1
    '';
EOF
)
    else
        cosmic_gpu_block=$(cat <<'EOF'
# No dedicated GPU detected - using software rendering
    # Hardware acceleration disabled
EOF
)
    fi

    local total_ram_value="${TOTAL_RAM_GB:-0}"
    local zram_value="${ZRAM_PERCENT:-50}"

    if [ -z "$USER_PASSWORD_BLOCK" ]; then
        USER_PASSWORD_BLOCK=$'    # (no password directives detected; update manually if required)\n'
    fi

    TARGET_CONFIGURATION_NIX="$SYSTEM_CONFIG_FILE" \
        SCRIPT_VERSION_VALUE="$SCRIPT_VERSION" \
        GENERATED_AT="$GENERATED_AT" \
        HOSTNAME_VALUE="$HOSTNAME" \
        USER_VALUE="$USER" \
        CPU_VENDOR_LABEL_VALUE="$CPU_VENDOR_LABEL" \
        INITRD_KERNEL_MODULES_VALUE="$INITRD_KERNEL_MODULES" \
        MICROCODE_SECTION_VALUE="$MICROCODE_SECTION" \
        GPU_HARDWARE_SECTION_VALUE="$gpu_hardware_section" \
        COSMIC_GPU_BLOCK_VALUE="$cosmic_gpu_block" \
        SELECTED_TIMEZONE_VALUE="$SELECTED_TIMEZONE" \
        CURRENT_LOCALE_VALUE="$CURRENT_LOCALE" \
        NIXOS_VERSION_VALUE="$NIXOS_VERSION" \
        ZRAM_PERCENT_VALUE="$zram_value" \
        TOTAL_RAM_GB_VALUE="$total_ram_value" \
        USERS_MUTABLE_VALUE="$USERS_MUTABLE_SETTING" \
        USER_PASSWORD_BLOCK_VALUE="$USER_PASSWORD_BLOCK" \
        run_python <<'PY'
import os
import sys

target_path = os.environ.get("TARGET_CONFIGURATION_NIX")
if not target_path:
    print("TARGET_CONFIGURATION_NIX is not set", file=sys.stderr)
    sys.exit(1)

with open(target_path, "r", encoding="utf-8") as f:
    text = f.read()

replacements = {
    "@SCRIPT_VERSION@": os.environ.get("SCRIPT_VERSION_VALUE", ""),
    "@GENERATED_AT@": os.environ.get("GENERATED_AT", ""),
    "@HOSTNAME@": os.environ.get("HOSTNAME_VALUE", ""),
    "@USER@": os.environ.get("USER_VALUE", ""),
    "@CPU_VENDOR_LABEL@": os.environ.get("CPU_VENDOR_LABEL_VALUE", "Unknown"),
    "@INITRD_KERNEL_MODULES@": os.environ.get("INITRD_KERNEL_MODULES_VALUE", ""),
    "@MICROCODE_SECTION@": os.environ.get("MICROCODE_SECTION_VALUE", ""),
    "@GPU_HARDWARE_SECTION@": os.environ.get("GPU_HARDWARE_SECTION_VALUE", ""),
    "@COSMIC_GPU_BLOCK@": os.environ.get("COSMIC_GPU_BLOCK_VALUE", ""),
    "@SELECTED_TIMEZONE@": os.environ.get("SELECTED_TIMEZONE_VALUE", "UTC"),
    "@CURRENT_LOCALE@": os.environ.get("CURRENT_LOCALE_VALUE", "en_US.UTF-8"),
    "@NIXOS_VERSION@": os.environ.get("NIXOS_VERSION_VALUE", "23.11"),
    "@ZRAM_PERCENT@": os.environ.get("ZRAM_PERCENT_VALUE", "50"),
    "@TOTAL_RAM_GB@": os.environ.get("TOTAL_RAM_GB_VALUE", "0"),
    "@USERS_MUTABLE@": os.environ.get("USERS_MUTABLE_VALUE", "true"),
    "@USER_PASSWORD_BLOCK@": os.environ.get(
        "USER_PASSWORD_BLOCK_VALUE",
        "    # (no password directives detected; update manually if required)\n",
    ),
}

for placeholder, value in replacements.items():
    text = text.replace(placeholder, value)

with open(target_path, "w", encoding="utf-8") as f:
    f.write(text)
PY

    local render_status=$?
    if [ $render_status -ne 0 ]; then
        print_error "Failed to render configuration template"
        return 1
    fi

    print_success "✓ Complete AIDB configuration generated"
    print_info "Includes: Cosmic Desktop, Podman, Fonts, Audio, ZSH"
    echo ""

    # Verify all required flake assets exist before attempting rebuild
    if ! require_flake_artifacts; then
        print_error "Required flake files are missing; aborting rebuild"
        return 1
    fi

    # Apply the new configuration
    print_section "Applying New Configuration"

    if ! confirm "Run 'sudo nixos-rebuild switch' now to activate the system configuration?" "y"; then
        local target_host=$(hostname)
        print_warning "nixos-rebuild switch skipped at this stage. Run 'sudo nixos-rebuild switch --flake "$HM_CONFIG_DIR#$target_host"' later to apply system changes."
        print_warning "Without switching, some packages and services may remain unavailable until you rebuild."
        echo ""
        return 0
    fi

    local NIXOS_REBUILD_LOG="/tmp/nixos-rebuild.log"
    if run_nixos_rebuild_switch "$NIXOS_REBUILD_LOG"; then
        SYSTEM_REBUILD_APPLIED=true
        print_success "✓ NixOS system configured successfully!"
        print_success "✓ AIDB development environment ready"
        echo ""

        # Configure Flatpak for COSMIC Store
        print_section "Configuring Flatpak for COSMIC App Store"
        if ensure_flathub_remote; then
            print_info "COSMIC Store can now install Flatpak applications"
        else
            print_warning "Add Flathub manually with: flatpak remote-add --user $FLATHUB_REMOTE_NAME $FLATHUB_REMOTE_URL"
        fi
        echo ""
    else
        local rebuild_exit_code=$?
        print_error "nixos-rebuild failed - restoring backup"
        sudo cp "$SYSTEM_CONFIG_BACKUP" "$SYSTEM_CONFIG"
        print_info "Backup restored. Check: $NIXOS_REBUILD_LOG"
        exit 1
    fi
}


# ============================================================================
# Flake Integration & AIDB Development Environment
# ============================================================================

setup_flake_environment() {
    print_section "Setting Up Flake-based Development Environment"

    # Check if flake.nix exists in the NixOS-Quick-Deploy directory
    local FLAKE_DIR="$HM_CONFIG_DIR"
    local FLAKE_FILE="$FLAKE_DIR/flake.nix"
    local flake_backup_dir=""

    if [[ ! -f "$FLAKE_FILE" ]]; then
        print_warning "flake.nix not found at $FLAKE_FILE"
        print_info "Flake integration will be skipped"
        return 1
    fi

    print_success "Found flake.nix at $FLAKE_FILE"

    # Check if activation script already exists (IDEMPOTENCY CHECK)
    if [ "$FORCE_UPDATE" = false ] && [ -f "$HOME/.local/bin/aidb-dev-env" ] && [ -f "$HOME/.config/zsh/aidb-flake.zsh" ]; then
        print_success "✓ Flake activation scripts already configured"
        print_info "Skipping flake setup (idempotent)"

        # Still check if flake needs update
        print_info "Verifying flake environment is cached..."
        if cd "$FLAKE_DIR" && nix flake metadata >/dev/null 2>&1; then
            print_success "✓ Flake environment is ready"
            cd - > /dev/null
            echo ""
            return 0
        fi
        cd - > /dev/null 2>&1 || true
    fi

    # Enable experimental features for flakes
    print_info "Ensuring Nix flakes are enabled..."
    if ! run_as_primary_user install -d -m 755 "$HOME/.config/nix" >/dev/null 2>&1; then
        mkdir -p "$HOME/.config/nix"
    fi
    ensure_path_owner "$HOME/.config/nix"

    if [[ -f "$HOME/.config/nix/nix.conf" || -L "$HOME/.config/nix/nix.conf" ]]; then
        if [[ -z "$flake_backup_dir" ]]; then
            flake_backup_dir="$HOME/.config-backups/flake-setup-$(date +%Y%m%d_%H%M%S)"
        fi
        backup_path_if_exists "$HOME/.config/nix/nix.conf" "$flake_backup_dir" "Nix flakes configuration" || true
    fi
    cat > "$HOME/.config/nix/nix.conf" <<'NIXCONF'
experimental-features = nix-command flakes
NIXCONF
    print_success "Nix flakes enabled"
    ensure_path_owner "$HOME/.config/nix/nix.conf"

    # Build the flake development shell to ensure all packages are available
    print_info "Building flake development environment (this may take a few minutes)..."
    echo ""

    if cd "$FLAKE_DIR" && nix develop --command echo "Flake environment built successfully" 2>&1 | tee /tmp/flake-build.log; then
        print_success "Flake development environment built and cached"
        echo ""
        cd - > /dev/null
    else
        local flake_exit_code=$?
        cd - > /dev/null 2>&1 || true
        print_error "Failed to build flake environment (exit code: $flake_exit_code)"
        echo ""
        print_warning "Common causes:"
        echo "  • Syntax error in flake.nix"
        echo "  • Network issues downloading dependencies"
        echo "  • Flakes not enabled in system configuration"
        echo ""
        print_info "Full log saved to: /tmp/flake-build.log"
        print_info "You can manually build it later with: $HM_CONFIG_CD_COMMAND && nix develop"
        echo ""
        print_warning "This is not critical - continuing without flake environment"
        echo ""
    fi

    # Create a convenient activation script
    print_info "Creating flake activation script..."
    if [[ -f "$HOME/.local/bin/aidb-dev-env" || -L "$HOME/.local/bin/aidb-dev-env" ]]; then
        if [[ -z "$flake_backup_dir" ]]; then
            flake_backup_dir="$HOME/.config-backups/flake-setup-$(date +%Y%m%d_%H%M%S)"
        fi
        backup_path_if_exists "$HOME/.local/bin/aidb-dev-env" "$flake_backup_dir" "aidb-dev-env helper" || true
    fi
    cat > "$HOME/.local/bin/aidb-dev-env" <<DEVENV
#!/usr/bin/env bash
# AIDB Development Environment Activator
# Enters the flake development shell with all AIDB tools

FLAKE_DIR="$HM_CONFIG_DIR"

if [[ ! -f "\$FLAKE_DIR/flake.nix" ]]; then
    echo "Error: flake.nix not found at \$FLAKE_DIR"
    exit 1
fi

echo "Entering AIDB development environment..."
cd "\$FLAKE_DIR" && exec nix develop
DEVENV

    chmod +x "$HOME/.local/bin/aidb-dev-env"
    ensure_path_owner "$HOME/.local/bin/aidb-dev-env"
    print_success "Created aidb-dev-env activation script"

    # Add flake information to shell profile
    print_info "Adding flake information to ZSH profile..."
    if ! run_as_primary_user install -d -m 755 "$HOME/.config/zsh" >/dev/null 2>&1; then
        mkdir -p "$HOME/.config/zsh"
    fi
    ensure_path_owner "$HOME/.config/zsh"

    if [[ -f "$HOME/.config/zsh/aidb-flake.zsh" || -L "$HOME/.config/zsh/aidb-flake.zsh" ]]; then
        if [[ -z "$flake_backup_dir" ]]; then
            flake_backup_dir="$HOME/.config-backups/flake-setup-$(date +%Y%m%d_%H%M%S)"
        fi
        backup_path_if_exists "$HOME/.config/zsh/aidb-flake.zsh" "$flake_backup_dir" "aidb-flake.zsh profile" || true
    fi
    cat > "$HOME/.config/zsh/aidb-flake.zsh" <<'ZSHFLAKE'

# AIDB Flake Integration
# Quick access to AIDB development environment

alias aidb-dev='aidb-dev-env'
alias aidb-shell='cd "$HOME/.dotfiles/home-manager" && nix develop'
alias aidb-update='cd "$HOME/.dotfiles/home-manager" && nix flake update'

# Show AIDB development environment info
aidb-info() {
    echo "AIDB Development Environment"
    echo "  Flake location: $HOME/.dotfiles/home-manager/flake.nix"
    echo "  Enter dev env:  aidb-dev or aidb-shell"
    echo "  Update flake:   aidb-update"
    echo ""
    echo "Available in dev environment:"
    echo "  - Podman + podman-compose"
    echo "  - Python 3.11 with cryptography, fastapi, uvicorn"
    echo "  - SQLite, OpenSSL, Git, jq, curl"
    echo "  - inotify-tools (for Guardian file watching)"
}
ZSHFLAKE
    ensure_path_owner "$HOME/.config/zsh/aidb-flake.zsh"

    # Source this in .zshrc if not already done
    if ! grep -q "aidb-flake.zsh" "$HOME/.zshrc" 2>/dev/null; then
        echo 'source ~/.config/zsh/aidb-flake.zsh' >> "$HOME/.zshrc"
        print_success "Added AIDB flake aliases to .zshrc"
        ensure_path_owner "$HOME/.zshrc"
    fi

    print_success "Flake environment setup complete!"
    print_info "Use 'aidb-dev' or 'aidb-shell' to enter the development environment"
}

# ============================================================================
# Claude Code Installation & Configuration
# ============================================================================

install_claude_code() {
    print_section "Installing Claude Code"

    # Set up NPM paths
    export NPM_CONFIG_PREFIX=~/.npm-global
    mkdir -p ~/.npm-global/bin
    export PATH=~/.npm-global/bin:$PATH

    # Check if Claude Code already installed (SMART CHANGE DETECTION)
    CLI_FILE="$HOME/.npm-global/lib/node_modules/@anthropic-ai/claude-code/cli.js"
    WRAPPER_FILE="$HOME/.npm-global/bin/claude-wrapper"

    if [ -f "$CLI_FILE" ] && [ -f "$WRAPPER_FILE" ] && [ "$FORCE_UPDATE" = false ]; then
        # Check if wrapper still works
        if ~/.npm-global/bin/claude-wrapper --version >/dev/null 2>&1; then
            CLAUDE_VERSION=$(~/.npm-global/bin/claude-wrapper --version 2>/dev/null | head -n1)
            print_success "✓ Claude Code installed: ${CLAUDE_VERSION}"

            # Check if there's an update available
            print_info "Checking for Claude Code updates..."
            LATEST_VERSION=$(npm view @anthropic-ai/claude-code version 2>/dev/null || echo "")

            if [ -n "$LATEST_VERSION" ]; then
                # Extract version numbers for comparison
                CURRENT_VER=$(echo "$CLAUDE_VERSION" | grep -oP '\d+\.\d+\.\d+' || echo "0.0.0")

                if [ "$CURRENT_VER" != "$LATEST_VERSION" ]; then
                    print_warning "Update available: $CURRENT_VER → $LATEST_VERSION"

                    if confirm "Update Claude Code to latest version?" "y"; then
                        print_info "Updating Claude Code..."
                        # Continue to update
                    else
                        print_info "Skipping update - keeping version $CURRENT_VER"
                        echo ""
                        return 0
                    fi
                else
                    print_success "✓ Claude Code is up-to-date (v$CURRENT_VER)"
                    echo ""
                    return 0
                fi
            else
                print_info "Skipping version check (npm registry unavailable)"
                print_success "✓ Claude Code wrapper working, keeping current version"
                echo ""
                return 0
            fi
        else
            print_warning "Claude Code installed but wrapper not working"
            print_info "Will recreate wrapper..."
            # Continue to recreate wrapper
        fi
    fi

    # Install or update Claude Code
    if [ -f "$CLI_FILE" ]; then
        print_info "Updating @anthropic-ai/claude-code via npm..."
    else
        print_info "Installing @anthropic-ai/claude-code via npm..."
    fi

    if npm install -g @anthropic-ai/claude-code 2>&1 | tee /tmp/claude-code-install.log; then
        print_success "Claude Code npm package installed/updated"
    else
        local npm_exit_code=$?
        print_error "Failed to install Claude Code (exit code: $npm_exit_code)"
        echo ""
        print_warning "Common causes:"
        echo "  • Network connection issues"
        echo "  • NPM registry unavailable"
        echo "  • Insufficient disk space"
        echo "  • Node.js not properly installed"
        echo ""
        print_info "Full log saved to: /tmp/claude-code-install.log"
        print_warning "Claude Code integration will be skipped - you can install it manually later"
        echo ""
        print_info "Manual installation:"
        echo "  export NPM_CONFIG_PREFIX=~/.npm-global"
        echo "  npm install -g @anthropic-ai/claude-code"
        echo ""
        return 1
    fi

    # Verify installation
    CLI_FILE="$HOME/.npm-global/lib/node_modules/@anthropic-ai/claude-code/cli.js"
    if [ ! -f "$CLI_FILE" ]; then
        print_error "Claude Code CLI not found at $CLI_FILE"
        return 1
    fi

    # Make CLI executable
    chmod +x "$CLI_FILE"
    print_success "Claude Code CLI is executable"

    # Create smart Node.js wrapper
    print_info "Creating smart Node.js wrapper..."

    cat > ~/.npm-global/bin/claude-wrapper << 'WRAPPER_EOF'
#!/usr/bin/env bash
# Smart Claude Code Wrapper - Finds Node.js dynamically
# Works across Node.js updates and NixOS rebuilds

# Strategy 1: Try common Nix profile locations (fastest)
NODE_LOCATIONS=(
    "$HOME/.nix-profile/bin/node"
    "/run/current-system/sw/bin/node"
    "/nix/var/nix/profiles/default/bin/node"
    "$(which node 2>/dev/null)"
)

NODE_BIN=""
for node_path in "${NODE_LOCATIONS[@]}"; do
    # Resolve symlinks to get actual Nix store path
    if [ -n "$node_path" ] && [ -x "$node_path" ]; then
        NODE_BIN=$(readlink -f "$node_path" 2>/dev/null || echo "$node_path")
        if [ -x "$NODE_BIN" ]; then
            break
        fi
    fi
done

# Strategy 2: Search PATH if not found
if [ -z "$NODE_BIN" ] || [ ! -x "$NODE_BIN" ]; then
    NODE_BIN=$(command -v node 2>/dev/null)
    if [ -n "$NODE_BIN" ]; then
        NODE_BIN=$(readlink -f "$NODE_BIN")
    fi
fi

# Strategy 3: Find in Nix store directly (last resort)
if [ -z "$NODE_BIN" ] || [ ! -x "$NODE_BIN" ]; then
    NODE_BIN=$(find /nix/store -maxdepth 2 -name "node" -type f -executable 2>/dev/null | grep -m1 "nodejs.*bin/node" || echo "")
fi

# Fail if still not found
if [ -z "$NODE_BIN" ] || [ ! -x "$NODE_BIN" ]; then
    echo "Error: Could not find Node.js executable" >&2
    echo "Searched locations:" >&2
    printf '%s\n' "${NODE_LOCATIONS[@]}" >&2
    echo "PATH: $PATH" >&2
    exit 127
fi

# Path to Claude Code CLI
CLAUDE_CLI="$HOME/.npm-global/lib/node_modules/@anthropic-ai/claude-code/cli.js"

if [ ! -f "$CLAUDE_CLI" ]; then
    echo "Error: Claude Code CLI not found at $CLAUDE_CLI" >&2
    exit 127
fi

# Execute with Node.js
exec "$NODE_BIN" "$CLAUDE_CLI" "$@"
WRAPPER_EOF

    chmod +x ~/.npm-global/bin/claude-wrapper
    print_success "Created claude-wrapper"

    # Test the wrapper
    if ~/.npm-global/bin/claude-wrapper --version >/dev/null 2>&1; then
        CLAUDE_VERSION=$(~/.npm-global/bin/claude-wrapper --version 2>/dev/null | head -n1)
        print_success "Claude Code wrapper works! Version: ${CLAUDE_VERSION}"
        CLAUDE_EXEC_PATH="$HOME/.npm-global/bin/claude-wrapper"
    else
        print_warning "Wrapper test inconclusive, but created"
        CLAUDE_EXEC_PATH="$HOME/.npm-global/bin/claude-wrapper"
    fi

    # Create VSCodium wrapper
    print_info "Creating VSCodium wrapper..."
    mkdir -p ~/.local/bin

    cat > ~/.local/bin/codium-wrapped << 'CODIUM_WRAPPER_EOF'
#!/usr/bin/env bash
# VSCodium wrapper that ensures Claude Code is in PATH

export NPM_CONFIG_PREFIX="$HOME/.npm-global"
export PATH="$HOME/.npm-global/bin:$HOME/.local/bin:$PATH"

# Debug mode
if [ -n "$CODIUM_DEBUG" ]; then
    echo "NPM_CONFIG_PREFIX: $NPM_CONFIG_PREFIX"
    echo "PATH: $PATH"
    echo "Claude wrapper: $(which claude-wrapper 2>/dev/null || echo 'not found')"
fi

exec codium "$@"
CODIUM_WRAPPER_EOF

    chmod +x ~/.local/bin/codium-wrapped
    print_success "VSCodium wrapper created"
}

configure_vscodium_for_claude() {
    print_section "Adding Claude Code Configuration to VSCodium"

    # Get paths for environment variables
    NODE_BIN_DIR=$(dirname $(readlink -f $(which node) 2>/dev/null) 2>/dev/null || echo "$HOME/.nix-profile/bin")
    NIX_PROFILE_BIN="$HOME/.nix-profile/bin"
    CLAUDE_EXEC_PATH="$HOME/.npm-global/bin/claude-wrapper"

    print_info "Node.js bin directory: $NODE_BIN_DIR"
    print_info "Nix profile bin: $NIX_PROFILE_BIN"
    print_info "Claude wrapper: $CLAUDE_EXEC_PATH"

    SETTINGS_FILE="$HOME/.config/VSCodium/User/settings.json"

    if [ -L "$SETTINGS_FILE" ]; then
        print_info "VSCodium settings.json is managed by home-manager (symlink detected)."
        print_info "Skipping manual Claude Code configuration to avoid breaking the managed state."
        return 0
    fi

    mkdir -p "$(dirname "$SETTINGS_FILE")"

    # Check if Claude Code settings already configured (IDEMPOTENCY CHECK)
    if [ -f "$SETTINGS_FILE" ]; then
        if jq -e '."claude-code.executablePath"' "$SETTINGS_FILE" >/dev/null 2>&1; then
            print_success "✓ Claude Code already configured in VSCodium settings"
            print_info "Skipping configuration (idempotent)"

            # Update paths if they've changed (silent update)
            jq --arg execPath "$CLAUDE_EXEC_PATH" \
               --arg nixBin "$NIX_PROFILE_BIN" \
               --arg nodeBin "$NODE_BIN_DIR" \
               --arg npmModules "$HOME/.npm-global/lib/node_modules" \
               '."claude-code.executablePath" = $execPath |
                ."claudeCode.executablePath" = $execPath |
                ."claude-code.claudeProcessWrapper" = $execPath |
                ."claudeCode.claudeProcessWrapper" = $execPath' \
               "$SETTINGS_FILE" > "$SETTINGS_FILE.tmp" && mv "$SETTINGS_FILE.tmp" "$SETTINGS_FILE"

            print_success "✓ Paths updated to current system"
            echo ""
            return 0
        fi
    fi

    # Backup existing settings ONLY if making changes
    if [ -f "$SETTINGS_FILE" ]; then
        cp "$SETTINGS_FILE" "$SETTINGS_FILE.backup.$(date +%s)"
        print_success "Backed up existing settings"
    fi

    # Use jq to merge Claude Code settings with existing settings
    # This preserves home-manager's declarative settings while adding dynamic paths
    if command -v jq &> /dev/null && [ -f "$SETTINGS_FILE" ]; then
        print_info "Merging Claude Code settings with existing configuration..."

        TEMP_SETTINGS=$(mktemp)
        jq --arg execPath "$CLAUDE_EXEC_PATH" \
           --arg nixBin "$NIX_PROFILE_BIN" \
           --arg nodeBin "$NODE_BIN_DIR" \
           --arg npmModules "$HOME/.npm-global/lib/node_modules" \
           '. + {
              "claude-code.executablePath": $execPath,
              "claude-code.claudeProcessWrapper": $execPath,
              "claude-code.environmentVariables": [
                {
                  "name": "PATH",
                  "value": ($nixBin + ":" + $nodeBin + ":/run/current-system/sw/bin:${env:PATH}")
                },
                {
                  "name": "NODE_PATH",
                  "value": $npmModules
                }
              ],
              "claude-code.autoStart": false,
              "claudeCode.executablePath": $execPath,
              "claudeCode.claudeProcessWrapper": $execPath,
              "claudeCode.environmentVariables": [
                {
                  "name": "PATH",
                  "value": ($nixBin + ":" + $nodeBin + ":/run/current-system/sw/bin:${env:PATH}")
                },
                {
                  "name": "NODE_PATH",
                  "value": $npmModules
                }
              ],
              "claudeCode.autoStart": false
           }' "$SETTINGS_FILE" > "$TEMP_SETTINGS"

        mv "$TEMP_SETTINGS" "$SETTINGS_FILE"
        print_success "Claude Code settings merged successfully"
    else
        print_warning "jq not available, creating full settings file"
        # Fallback: create complete settings file
        cat > "$SETTINGS_FILE" << 'SETTINGS_EOF'
{
  "claude-code.executablePath": "CLAUDE_EXEC_PATH_PLACEHOLDER",
  "claude-code.claudeProcessWrapper": "CLAUDE_EXEC_PATH_PLACEHOLDER",
  "claude-code.environmentVariables": [
    {"name": "PATH", "value": "NIX_PROFILE_BIN_PLACEHOLDER:NODE_BIN_DIR_PLACEHOLDER:/run/current-system/sw/bin:${env:PATH}"},
    {"name": "NODE_PATH", "value": "NPM_MODULES_PLACEHOLDER"}
  ],
  "claude-code.autoStart": false,
  "claudeCode.executablePath": "CLAUDE_EXEC_PATH_PLACEHOLDER",
  "claudeCode.claudeProcessWrapper": "CLAUDE_EXEC_PATH_PLACEHOLDER",
  "claudeCode.environmentVariables": [
    {"name": "PATH", "value": "NIX_PROFILE_BIN_PLACEHOLDER:NODE_BIN_DIR_PLACEHOLDER:/run/current-system/sw/bin:${env:PATH}"},
    {"name": "NODE_PATH", "value": "NPM_MODULES_PLACEHOLDER"}
  ],
  "claudeCode.autoStart": false
}
SETTINGS_EOF
        # Replace placeholders
        sed -i "s|CLAUDE_EXEC_PATH_PLACEHOLDER|${CLAUDE_EXEC_PATH}|g" "$SETTINGS_FILE"
        sed -i "s|NIX_PROFILE_BIN_PLACEHOLDER|${NIX_PROFILE_BIN}|g" "$SETTINGS_FILE"
        sed -i "s|NODE_BIN_DIR_PLACEHOLDER|${NODE_BIN_DIR}|g" "$SETTINGS_FILE"
        sed -i "s|NPM_MODULES_PLACEHOLDER|${HOME}/.npm-global/lib/node_modules|g" "$SETTINGS_FILE"
        print_success "Claude Code settings created"
    fi
}

install_vscodium_extensions() {
    print_section "Installing Additional VSCodium Extensions"

    # Export PATH
    export PATH="$HOME/.npm-global/bin:$HOME/.local/bin:$PATH"

    # Kill any running VSCodium instances
    pkill -f "codium" 2>/dev/null && print_info "Killed running VSCodium processes" || true
    sleep 2

    # Function to install extension with retry
    install_ext() {
        local ext=$1
        local name=$2

        print_info "Installing: ${name}"

        for i in {1..3}; do
            if codium --install-extension "$ext" 2>/dev/null; then
                print_success "${name} installed"
                return 0
            else
                if [ $i -lt 3 ]; then
                    print_warning "Retry $i/3..."
                    sleep 2
                fi
            fi
        done

        print_warning "${name} - install manually if needed"
        return 1
    }

    # Note: Base extensions (Nix IDE, GitLens, Prettier, EditorConfig)
    # are already installed via home-manager's programs.vscode.extensions

    # Install Claude Code (main addition)
    print_info "Installing Claude Code extension..."
    install_ext "Anthropic.claude-code" "Claude Code"

    # Install additional helpful extensions not in nixpkgs
    print_info "Installing additional development extensions..."
    install_ext "ms-python.python" "Python"
    install_ext "ms-python.vscode-pylance" "Pylance"
    install_ext "ms-python.black-formatter" "Black Formatter"
    install_ext "ms-toolsai.jupyter" "Jupyter"
    install_ext "ms-toolsai.jupyter-keymap" "Jupyter Keymap"
    install_ext "ms-toolsai.jupyter-renderers" "Jupyter Renderers"
    install_ext "HuggingFace.huggingface-vscode" "Hugging Face"
    install_ext "Continue.continue" "Continue AI"
    install_ext "dbaeumer.vscode-eslint" "ESLint"
    install_ext "mhutchie.git-graph" "Git Graph"
    install_ext "golang.go" "Go"
    install_ext "rust-lang.rust-analyzer" "Rust Analyzer"
    install_ext "usernamehw.errorlens" "Error Lens"
    install_ext "tamasfe.even-better-toml" "Even Better TOML"
    install_ext "redhat.vscode-yaml" "YAML"
    install_ext "mechatroner.rainbow-csv" "Rainbow CSV"
    install_ext "gruntfuggly.todo-tree" "Todo Tree"
    install_ext "pkief.material-icon-theme" "Material Icon Theme"
    install_ext "ms-azuretools.vscode-docker" "Docker"
    install_ext "hashicorp.terraform" "Terraform"

    print_success "Additional extensions installation complete"
}

# ============================================================================
# Post-Install Instructions
# ============================================================================

finalize_configuration_activation() {
    print_section "Final Activation"

    local hm_was_applied="$HOME_MANAGER_APPLIED"
    local hm_prompt
    if [[ "$HOME_MANAGER_APPLIED" == true ]]; then
        hm_prompt="Re-run home-manager switch now to ensure all user-level changes are active?"
    else
        hm_prompt="Run home-manager switch now to activate your user environment?"
    fi

    if confirm "$hm_prompt" "y"; then
        clean_home_manager_targets "final-activation"
        prepare_managed_config_paths
        local HM_SWITCH_LOG="/tmp/home-manager-switch-final.log"
        if run_home_manager_switch "$HM_SWITCH_LOG"; then
            HOME_MANAGER_APPLIED=true
            if [[ "$hm_was_applied" == true ]]; then
                print_success "Home-manager switch completed during finalization"
            else
                apply_system_changes
                print_success "Home-manager configuration activated during finalization"
            fi
            ensure_home_manager_cli_available || true
            ensure_flatpak_managed_install_service
            ensure_default_flatpak_apps_installed
            echo ""
        else
            local hm_exit_code=$?
            print_error "home-manager switch during finalization failed (exit code: $hm_exit_code)"
            print_info "Review the log: $HM_SWITCH_LOG"
            exit 1
        fi
    else
        print_info "Skipping home-manager switch during finalization."
    fi

    echo ""

    local rebuild_was_applied="$SYSTEM_REBUILD_APPLIED"
    local rebuild_prompt
    if [[ "$SYSTEM_REBUILD_APPLIED" == true ]]; then
        rebuild_prompt="Re-run 'sudo nixos-rebuild switch' now to ensure system configuration is current?"
    else
        rebuild_prompt="Run 'sudo nixos-rebuild switch' now to activate the system configuration?"
    fi

    if confirm "$rebuild_prompt" "y"; then
        local NIXOS_REBUILD_LOG="/tmp/nixos-rebuild-final.log"
        if run_nixos_rebuild_switch "$NIXOS_REBUILD_LOG"; then
            SYSTEM_REBUILD_APPLIED=true
            if [[ "$rebuild_was_applied" == true ]]; then
                print_success "System rebuild completed again during finalization"
            else
                print_success "System configuration activated during finalization"
            fi
            echo ""
        else
            local rebuild_exit_code=$?
            print_error "nixos-rebuild switch during finalization failed (exit code: $rebuild_exit_code)"
            print_info "Review the log: $NIXOS_REBUILD_LOG"
            exit 1
        fi
    else
        print_info "Skipping nixos-rebuild switch during finalization."
    fi
}

print_post_install() {
    print_section "Installation Complete!"

    echo ""
    echo -e "${GREEN}✓ NixOS Quick Deploy Complete - FULLY CONFIGURED!${NC}"
    echo ""
    echo -e "${BLUE}What was installed and configured:${NC}"
    echo ""
    echo -e "  ${GREEN}System Configuration (via nixos-rebuild):${NC}"
    echo "    • Nix flakes enabled"
    echo "    • Podman virtualization enabled"
    echo "    • Cosmic desktop environment enabled"
    echo "    • Unfree packages allowed"
    echo ""
    echo -e "  ${GREEN}AIDB Prerequisites (via home-manager):${NC}"
    echo "    • Podman + podman-compose (container runtime)"
    echo "    • SQLite (Tier 1 Guardian database)"
    echo "    • Python 3.11 + pip + virtualenv"
    echo "    • OpenSSL, inotify-tools, bc"
    echo ""
    echo -e "  ${GREEN}NixOS Development Tools:${NC}"
    echo "    • Nix tools (nix-tree, nixpkgs-fmt, alejandra, statix, etc.)"
    echo "    • VSCodium with NixOS + AI tooling extensions"
    echo ""
    echo -e "  ${GREEN}Claude Code Integration:${NC}"
    echo "    • Claude Code CLI installed globally"
    echo "    • Smart Node.js wrapper (fixes Error 127)"
    echo "    • VSCodium fully configured for Claude Code"
    echo "    • All required extensions installed"
    echo ""
    echo -e "  ${GREEN}Local AI Runtime:${NC}"
    echo "    • Hugging Face TGI service (podman-based systemd unit)"
    echo "    • hf-tgi helper for managing the local inference server"
    echo "    • Open WebUI podman helpers: open-webui-run/open-webui-stop"
    echo "    • hf-model-sync script for downloading Hugging Face models"
    echo "    • Optional Ollama CLI installed when available"
    echo ""
    echo -e "  ${GREEN}Modern CLI & Terminal:${NC}"
    echo "    • ZSH with Powerlevel10k theme"
    echo "    • Modern tools (ripgrep, bat, eza, fzf, fd, etc.)"
    echo "    • Alacritty terminal"
    echo "    • Git with aliases"
    echo ""
    echo -e "  ${GREEN}Desktop Environment:${NC}"
    echo "    • Cosmic desktop components (cosmic-edit, cosmic-files, cosmic-term)"
    echo "    • Modern Rust-based desktop environment"
    echo ""
    echo -e "  ${GREEN}Flake-based AIDB Environment:${NC}"
    echo "    • Development shell with all AIDB dependencies"
    echo "    • Commands: aidb-dev, aidb-shell, aidb-info"
    echo "    • Auto-configured Python environment"
    echo ""
    echo -e "${BLUE}Important Notes:${NC}"
    echo -e "  1. ${YELLOW}REBOOT REQUIRED:${NC} System configuration changed (Cosmic desktop added)"
    echo -e "     Run: ${GREEN}sudo reboot${NC}"
    echo -e "  2. ${YELLOW}After reboot:${NC} Select \"Cosmic\" from the session menu at login"
    echo -e "  3. ${YELLOW}Restart your terminal:${NC} exec zsh (or after reboot)"
    echo -e "  4. VSCodium command: ${GREEN}codium${NC} or ${GREEN}codium-wrapped${NC}"
    echo -e "  5. Claude Code wrapper: ${GREEN}~/.npm-global/bin/claude-wrapper${NC}"
    echo -e "  6. ${GREEN}All configurations applied automatically!${NC}"
    echo ""
    echo -e "${BLUE}Next Steps - Deploy AIDB:${NC}"
    echo -e "  ${GREEN}1. Clone AIDB repository:${NC}"
    echo "     git clone <your-repo> ~/Documents/AI-Opitmizer"
    echo "     cd ~/Documents/AI-Opitmizer"
    echo ""
    echo -e "  ${GREEN}2. Setup AIDB template:${NC}"
    echo "     bash aidb-quick-setup.sh --template"
    echo ""
    echo -e "  ${GREEN}3. Create your first project:${NC}"
    echo "     bash aidb-quick-setup.sh --project MyProject"
    echo ""
    echo -e "  ${GREEN}4. Start AIDB:${NC}"
    echo "     cd ~/Documents/Projects/MyProject/.aidb/deployment/"
    echo "     ./scripts/start.sh"
    echo ""
    echo -e "  ${GREEN}5. Verify AIDB is running:${NC}"
    echo "     curl http://localhost:8000/health"
    echo ""
    echo -e "${BLUE}Useful Commands:${NC}"
    echo -e "  ${GREEN}NixOS:${NC}"
    echo "    nrs              # sudo nixos-rebuild switch"
    echo "    hms              # home-manager switch"
    echo "    nfu              # nix flake update"
    echo ""
    echo -e "  ${GREEN}AIDB Development Environment:${NC}"
    echo "    aidb-dev         # Enter flake dev environment with all tools"
    echo "    aidb-shell       # Alternative way to enter dev environment"
    echo "    aidb-info        # Show AIDB environment information"
    echo "    aidb-update      # Update flake dependencies"
    echo ""
    echo -e "  ${GREEN}Container Management:${NC}"
    echo "    podman pod ps    # List running pods"
    echo "    podman ps        # List running containers"
    echo ""
    echo -e "  ${GREEN}Development:${NC}"
    echo "    nixpkgs-fmt      # Format Nix code"
    echo "    alejandra        # Alternative Nix formatter"
    echo "    statix check     # Lint Nix code"
    echo "    lg               # lazygit"
    echo ""
    echo -e "${BLUE}Documentation:${NC}"
    echo "  • AIDB docs: ~/Documents/AI-Opitmizer/README.md"
    echo "  • Shared knowledge: ~/Documents/AI-Opitmizer/.aidb-shared-knowledge/"
    echo "  • Home manager: https://nix-community.github.io/home-manager/"
    echo ""
    echo -e "${GREEN}System is ready! Now deploy AIDB when you're ready.${NC}"
    echo ""
}

# ============================================================================
# Main
# ============================================================================

main() {
    # Parse arguments
    while [[ $# -gt 0 ]]; do
        case $1 in
            --force-update|-f)
                FORCE_UPDATE=true
                shift
                ;;
            --help|-h)
                print_usage
                exit 0
                ;;
            *)
                echo "Unknown option: $1"
                print_usage
                exit 1
                ;;
        esac
    done

    print_header

    # Check if running with proper permissions
    if [[ $EUID -eq 0 ]]; then
        print_error "This script should NOT be run as root"
        print_info "It will use sudo when needed for system operations"
        exit 1
    fi

    if ! assert_unique_paths HOME_MANAGER_FILE SYSTEM_CONFIG_FILE HARDWARE_CONFIG_FILE; then
        print_error "Internal configuration path conflict detected."
        exit 1
    fi

    if [ "$FORCE_UPDATE" = true ]; then
        print_warning "Force update mode enabled - will recreate all configurations"
        echo ""
    fi

    check_prerequisites
    gather_user_info

    # Step 0: Select NixOS version (25.11 or current)
    # This must run before updating channels
    select_nixos_version

    # Step 1: Update NixOS system configuration (Cosmic, Podman, Flakes)
    # This runs first so system-level packages are available
    update_nixos_system_config

    # Step 2: Create and apply home-manager configuration (user packages)
    create_home_manager_config
    apply_home_manager_config

    # Step 3: Flake integration (runs after home-manager to use packages for AIDB development)
    # Non-critical - errors won't stop deployment
    if ! setup_flake_environment; then
        print_warning "Flake environment setup had issues (see above)"
        print_info "You can set it up manually later if needed"
        echo ""
    fi

    # Step 4: Claude Code integration (runs after home-manager so Node.js is available)
    # Non-critical - errors won't stop deployment
    if install_claude_code; then
        configure_vscodium_for_claude || print_warning "VSCodium configuration had issues"
        install_vscodium_extensions || print_warning "Some VSCodium extensions may not have installed"
    else
        print_warning "Claude Code installation skipped due to errors"
        print_info "You can install it manually later if needed"
        echo ""
    fi

    finalize_configuration_activation

    print_post_install

    # NEVER auto-reboot - just provide clear instructions
    echo ""
    print_section "Setup Complete!"
    echo ""
    print_warning "IMPORTANT: System reboot required"
    echo ""
    echo -e "${YELLOW}╔════════════════════════════════════════════════════════════════╗${NC}"
    echo -e "${YELLOW}║${NC}  MANUAL REBOOT REQUIRED                                       ${YELLOW}║${NC}"
    echo -e "${YELLOW}╚════════════════════════════════════════════════════════════════╝${NC}"
    echo ""
    echo -e "${BLUE}A reboot is required to:${NC}"
    echo -e "  ${GREEN}•${NC} Load Cosmic desktop environment"
    echo -e "  ${GREEN}•${NC} Ensure all system services start properly"
    echo -e "  ${GREEN}•${NC} Apply kernel-level changes"
    echo -e "  ${GREEN}•${NC} Load all home-manager packages into PATH"
    echo ""
    echo -e "${BLUE}When you're ready to reboot:${NC}"
    echo -e "  ${GREEN}1.${NC} Save all your work"
    echo -e "  ${GREEN}2.${NC} Close all applications"
    echo -e "  ${GREEN}3.${NC} Run: ${YELLOW}sudo reboot${NC}"
    echo ""
    echo -e "${BLUE}After reboot:${NC}"
    echo -e "  ${GREEN}•${NC} Select 'Cosmic' from the session menu at login"
    echo -e "  ${GREEN}•${NC} Open a terminal and verify: ${YELLOW}which claude-wrapper${NC}"
    echo -e "  ${GREEN}•${NC} Launch VSCodium: ${YELLOW}codium${NC}"
    echo ""
    echo -e "${GREEN}✓ Deployment complete! All configurations applied successfully.${NC}"
    echo -e "${GREEN}✓ Claude Code and VSCodium are fully configured and will persist.${NC}"
    echo ""
    echo -e "${YELLOW}Remember: ${NC}Reboot manually when ready: ${YELLOW}sudo reboot${NC}"
    echo ""
}

main "$@"<|MERGE_RESOLUTION|>--- conflicted
+++ resolved
@@ -390,7 +390,6 @@
             if install_output=$(run_as_primary_user flatpak --noninteractive install --user "$FLATHUB_REMOTE_NAME" "$app_id" 2>&1); then
                 print_success "  ✓ Installed $app_id"
                 handled=true
-<<<<<<< HEAD
                 break
             fi
 
@@ -405,22 +404,6 @@
                 break
             fi
 
-=======
-                break
-            fi
-
-            if printf '%s\n' "$install_output" | grep -Eiq 'No remote refs found similar|No entry for|Nothing matches'; then
-                print_warning "  ⚠ $app_id is not available on $FLATHUB_REMOTE_NAME for this architecture; skipping"
-                if [[ -n "$install_output" ]]; then
-                    while IFS= read -r line; do
-                        print_info "    ↳ $line"
-                    done <<<"$install_output"
-                fi
-                handled=true
-                break
-            fi
-
->>>>>>> c91dda18
             print_warning "  ⚠ Attempt $attempt failed for $app_id"
             if [[ -n "$install_output" ]]; then
                 while IFS= read -r line; do
