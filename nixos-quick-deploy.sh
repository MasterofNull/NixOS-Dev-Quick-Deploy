--- conflicted
+++ resolved
@@ -1421,9 +1421,6 @@
     sed -i "s|HOMEDIR|$HOME|" "$HM_CONFIG_FILE"
     sed -i "s|STATEVERSION_PLACEHOLDER|$STATE_VERSION|" "$HM_CONFIG_FILE"
 
-<<<<<<< HEAD
-    if ! harmonize_python_ai_bindings "$HM_CONFIG_FILE" "home-manager home.nix"; then
-=======
     local PYTHON_ENV_MSG
     PYTHON_ENV_MSG=$(run_python - "$HM_CONFIG_FILE" <<'PY'
 import re
@@ -1560,7 +1557,6 @@
     if [ $PYTHON_ENV_STATUS -ne 0 ]; then
         print_error "Failed to harmonize python AI environment bindings"
         [[ -n "$PYTHON_ENV_MSG" ]] && print_error "$PYTHON_ENV_MSG"
->>>>>>> 77854423
         exit 1
     fi
 
