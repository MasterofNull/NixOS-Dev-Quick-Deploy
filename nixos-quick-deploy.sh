--- conflicted
+++ resolved
@@ -139,27 +139,19 @@
     fi
 
     local harmonize_output
-<<<<<<< HEAD
     harmonize_output=$(TARGET_HOME_NIX="$target_file" run_python <<'PY'
 import os
-=======
-    harmonize_output=$(run_python - "$target_file" <<'PY'
->>>>>>> 4be97069
 import re
 import sys
 import textwrap
 from pathlib import Path
 
-<<<<<<< HEAD
 target_path = os.environ.get("TARGET_HOME_NIX")
 if not target_path:
     print("TARGET_HOME_NIX is not set", file=sys.stderr)
     sys.exit(1)
 
 path = Path(target_path)
-=======
-path = Path(sys.argv[1])
->>>>>>> 4be97069
 text = path.read_text(encoding="utf-8")
 changed = False
 messages = []
@@ -232,7 +224,7 @@
 
 if not env_binding_exists:
     block = textwrap.indent(canonical_block, default_indent) + "\n"
-    text = text[:let_line_end] + block + text[let_line_end:]
+    text = text[:let_line_end] + block + text[let_rootline_end:]
     changed = True
     messages.append("Inserted canonical pythonAiEnv definition in home.nix")
     interpreter_binding_exists = True
@@ -276,8 +268,6 @@
     return 0
 }
 
-<<<<<<< HEAD
-=======
 # Configuration
 DEV_HOME_ROOT="$PRIMARY_HOME/NixOS Dev Home"
 HM_CONFIG_DIR="$DEV_HOME_ROOT/Flake"
@@ -411,233 +401,6 @@
     if [[ ! -s "$artifact_path" ]]; then
         print_error "$artifact_label exists but is empty at $artifact_path"
         return 1
-    firoot@bab08d311396:/workspace/NixOS-Dev-Quick-Deploy# sed -n '200,400p' nixos-quick-deploy.sh
-
-env_binding_exists = bool(env_binding_pattern.search(text))
-interpreter_binding_exists = bool(interpreter_binding_pattern.search(text))
-
-if not env_binding_exists:
-    block = textwrap.indent(canonical_block, default_indent) + "\n"
-    text = text[:let_line_end] + block + text[let_line_end:]
-    changed = True
-    messages.append("Inserted canonical pythonAiEnv definition in home.nix")
-    interpreter_binding_exists = True
-elif not interpreter_binding_exists:
-    block = textwrap.indent("pythonAiInterpreterPath = \"${pythonAiEnv}/bin/python3\";", default_indent) + "\n"
-    text = text[:let_line_end] + block + text[let_line_end:]
-    changed = True
-    messages.append("Added pythonAiInterpreterPath helper binding in home.nix")
-
-legacy_pattern = re.compile(
-    r'(?P<indent>\s*)"python\.defaultInterpreterPath"\s*=\s*"\$\{pythonAiEnv}/bin/python3";(?P<suffix>[^\n]*)'
-)
-if legacy_pattern.search(text):
-    text, count = legacy_pattern.subn(
-        lambda m: (
-            f"{m.group('indent')}\"python.defaultInterpreterPath\" = "
-            f"pythonAiInterpreterPath;{m.group('suffix')}"
-        ),
-        text,
-    )
-    if count > 0:
-        changed = True
-        messages.append("Rewrote python.defaultInterpreterPath to use pythonAiInterpreterPath")
-
-if changed:
-    path.write_text(text, encoding="utf-8")
-    if messages:
-        print("; ".join(messages))
-PY
-    )
-    local status=$?
-
-    if [ $status -ne 0 ]; then
-        print_error "Failed to harmonize python AI environment bindings in $context_label"
-        [[ -n "$harmonize_output" ]] && print_error "$harmonize_output"
-        return 1
-    elif [[ -n "$harmonize_output" ]]; then
-        print_info "$context_label: $harmonize_output"
-    fi
-
-    return 0
-}
-
->>>>>>> 4be97069
-# Configuration
-DEV_HOME_ROOT="$PRIMARY_HOME/NixOS Dev Home"
-HM_CONFIG_DIR="$DEV_HOME_ROOT/Flake"
-HM_CONFIG_FILE="$HM_CONFIG_DIR/home.nix"
-HW_CONFIG_FILE="$HM_CONFIG_DIR/hardware-configuration.nix"
-HM_CONFIG_CD_COMMAND="cd \"$HM_CONFIG_DIR\""
-
-ensure_flake_workspace() {
-    local created_root=false
-    local created_dir=false
-<<<<<<< HEAD
-    local -a owner_args=()
-
-    if [[ $EUID -eq 0 ]]; then
-        owner_args=(-o "$PRIMARY_USER" -g "$PRIMARY_GROUP")
-    fi
-
-    if [[ ! -d "$DEV_HOME_ROOT" ]]; then
-        if install -d -m 0755 "${owner_args[@]}" "$DEV_HOME_ROOT"; then
-=======
-
-    if [[ ! -d "$DEV_HOME_ROOT" ]]; then
-        if mkdir -p "$DEV_HOME_ROOT"; then
->>>>>>> 4be97069
-            created_root=true
-        else
-            print_error "Failed to create flake workspace root: $DEV_HOME_ROOT"
-            return 1
-        fi
-<<<<<<< HEAD
-    else
-        ensure_path_owner "$DEV_HOME_ROOT"
-    fi
-
-    if [[ ! -d "$HM_CONFIG_DIR" ]]; then
-        if install -d -m 0755 "${owner_args[@]}" "$HM_CONFIG_DIR"; then
-=======
-    fi
-
-    if [[ ! -d "$HM_CONFIG_DIR" ]]; then
-        if mkdir -p "$HM_CONFIG_DIR"; then
->>>>>>> 4be97069
-            created_dir=true
-        else
-            print_error "Failed to create flake directory: $HM_CONFIG_DIR"
-            return 1
-        fi
-<<<<<<< HEAD
-    else
-        ensure_path_owner "$HM_CONFIG_DIR"
-=======
->>>>>>> 4be97069
-    fi
-
-    if $created_root; then
-        print_success "Created flake workspace root at $DEV_HOME_ROOT"
-    fi
-
-    if $created_dir; then
-        print_success "Created flake configuration directory at $HM_CONFIG_DIR"
-    fi
-
-    return 0
-}
-
-copy_template_to_flake() {
-    local source_file="$1"
-    local destination_file="$2"
-    local description="${3:-$(basename "$destination_file")}"
-
-    ensure_flake_workspace || return 1
-
-    if [[ ! -f "$source_file" ]]; then
-        print_error "Template missing: $source_file"
-        return 1
-    fi
-
-<<<<<<< HEAD
-    local -a owner_args=()
-    if [[ $EUID -eq 0 ]]; then
-        owner_args=(-o "$PRIMARY_USER" -g "$PRIMARY_GROUP")
-    fi
-
-    local need_copy=true
-
-=======
->>>>>>> 4be97069
-    if [[ -f "$destination_file" ]]; then
-        if grep -q '^<<<<<<< ' "$destination_file" 2>/dev/null; then
-            print_error "Unresolved merge conflict markers detected in $destination_file"
-            print_info "Resolve the conflicts in $description and rerun the script"
-            return 1
-        fi
-
-        if [[ ! -s "$destination_file" ]]; then
-            print_warning "$description exists but is empty; refreshing from template"
-        elif cmp -s "$source_file" "$destination_file"; then
-<<<<<<< HEAD
-            need_copy=false
-        elif [[ "$FORCE_UPDATE" = false ]]; then
-            local incoming_file="$destination_file.incoming.$(date +%Y%m%d_%H%M%S)"
-            if cp "$source_file" "$incoming_file" 2>/dev/null; then
-                ensure_path_owner "$incoming_file"
-=======
-            chmod 0644 "$destination_file" 2>/dev/null || true
-            return 0
-        elif [[ "$FORCE_UPDATE" = false ]]; then
-            local incoming_file="$destination_file.incoming.$(date +%Y%m%d_%H%M%S)"
-            if cp "$source_file" "$incoming_file" 2>/dev/null; then
->>>>>>> 4be97069
-                print_warning "$description differs from the latest template"
-                print_info "Review $incoming_file for template updates or rerun with --force-update"
-            else
-                print_warning "Unable to stage template preview for $description"
-                print_info "Consider rerunning with --force-update after resolving manual edits"
-            fi
-            chmod 0644 "$destination_file" 2>/dev/null || true
-<<<<<<< HEAD
-            ensure_path_owner "$destination_file"
-=======
->>>>>>> 4be97069
-            return 0
-        else
-            local backup_file="$destination_file.backup.$(date +%Y%m%d_%H%M%S)"
-            if cp "$destination_file" "$backup_file" 2>/dev/null; then
-<<<<<<< HEAD
-                ensure_path_owner "$backup_file"
-=======
->>>>>>> 4be97069
-                print_info "Backed up existing $description to $backup_file"
-            fi
-        fi
-    fi
-
-<<<<<<< HEAD
-    if $need_copy; then
-        if ! install -m 0644 "${owner_args[@]}" "$source_file" "$destination_file"; then
-            print_error "Failed to copy $description into $destination_file"
-            return 1
-        fi
-=======
-    if ! cp "$source_file" "$destination_file"; then
-        print_error "Failed to copy $description into $destination_file"
-        return 1
->>>>>>> 4be97069
-    fi
-
-    if ! chmod 0644 "$destination_file" 2>/dev/null; then
-        print_warning "Could not adjust permissions on $destination_file"
-    fi
-<<<<<<< HEAD
-    ensure_path_owner "$destination_file"
-=======
->>>>>>> 4be97069
-
-    if [[ ! -s "$destination_file" ]]; then
-        print_error "$description was not populated correctly at $destination_file"
-        return 1
-    fi
-
-    return 0
-}
-
-validate_flake_artifact() {
-    local artifact_path="$1"
-    local artifact_label="$2"
-
-    if [[ ! -e "$artifact_path" ]]; then
-        print_error "$artifact_label is missing at $artifact_path"
-        return 1
-    fi
-
-    if [[ ! -s "$artifact_path" ]]; then
-        print_error "$artifact_label exists but is empty at $artifact_path"
-        return 1
     fi
 
     return 0
@@ -662,33 +425,6 @@
 }
 
 materialize_hardware_configuration() {
-<<<<<<< HEAD
-=======
-
-
-    return 0
-}
-
-require_flake_artifacts() {
-    ensure_flake_workspace || return 1
-
-    local missing=false
-
-    validate_flake_artifact "$HM_CONFIG_DIR/flake.nix" "flake.nix" || missing=true
-    validate_flake_artifact "$HM_CONFIG_DIR/home.nix" "home.nix" || missing=true
-    validate_flake_artifact "$HM_CONFIG_DIR/configuration.nix" "configuration.nix" || missing=true
-    validate_flake_artifact "$HM_CONFIG_DIR/hardware-configuration.nix" "hardware-configuration.nix" || missing=true
-
-    if $missing; then
-        print_info "Resolve the missing artifacts above and rerun the script with --force-update if needed."
-        return 1
-    fi
-
-    return 0
-}
-
-materialize_hardware_configuration() {
->>>>>>> 4be97069
     ensure_flake_workspace || return 1
 
     local target_file="$HW_CONFIG_FILE"
@@ -783,12 +519,8 @@
     local refresh_timestamp="$(date '+%Y-%m-%d %H:%M:%S %Z')"
 
     local annotate_output
-<<<<<<< HEAD
     annotate_output=$(TARGET_HW_NIX="$target_file" \
         AIDB_HW_TIMESTAMP="$refresh_timestamp" \
-=======
-    annotate_output=$(AIDB_HW_TIMESTAMP="$refresh_timestamp" \
->>>>>>> 4be97069
         AIDB_HW_GPU_TYPE="$detected_gpu" \
         AIDB_HW_GPU_DRIVER="$detected_gpu_driver" \
         AIDB_HW_GPU_PACKAGES="$detected_gpu_packages" \
@@ -798,26 +530,18 @@
         AIDB_HW_RAM="$detected_ram" \
         AIDB_HW_ZRAM="$detected_zram" \
         AIDB_HW_CORES="$detected_cores" \
-<<<<<<< HEAD
         run_python <<'PY'
-=======
-        run_python - "$target_file" <<'PY'
->>>>>>> 4be97069
 import os
 import re
 import sys
 from pathlib import Path
 
-<<<<<<< HEAD
 target_path = os.environ.get("TARGET_HW_NIX")
 if not target_path:
     print("TARGET_HW_NIX is not set", file=sys.stderr)
     sys.exit(1)
 
 path = Path(target_path)
-=======
-path = Path(sys.argv[1])
->>>>>>> 4be97069
 text = path.read_text(encoding="utf-8")
 
 def format_value(label, default="unknown"):
