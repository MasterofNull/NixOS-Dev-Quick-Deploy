#!/usr/bin/env bash
#
# NixOS Quick Deploy for AIDB Development
# Purpose: Install ALL packages and tools needed for AIDB development
# Scope: Complete system setup - ready for AIDB deployment
# What it does: Installs Podman, PostgreSQL, Python, Nix tools, modern CLI tools
# What it does NOT do: Initialize AIDB database or start containers
# Author: AI Agent
# Created: 2025-10-23
# Version: 2.1.1 - Fixed Flatpak integration + automatic flake.lock updates
#

# Error handling: Exit on undefined variable, catch errors in pipes
set -u
set -o pipefail

# Global state tracking
SYSTEM_CONFIG_BACKUP=""
HOME_MANAGER_BACKUP=""
HOME_MANAGER_CHANNEL_REF=""
HOME_MANAGER_CHANNEL_URL=""

# Script version for change tracking
SCRIPT_VERSION="2.1.1"
VERSION_FILE="$HOME/.cache/nixos-quick-deploy-version"

# Force update flag (set via --force-update)
FORCE_UPDATE=false

# Trap errors and interrupts for cleanup
trap 'error_handler $? $LINENO' ERR
trap 'interrupt_handler' INT TERM

# Colors for output
RED='\033[0;31m'
GREEN='\033[0;32m'
YELLOW='\033[1;33m'
BLUE='\033[0;34m'
NC='\033[0m' # No Color

# Configuration
HM_CONFIG_DIR="$HOME/.config/home-manager"
HM_CONFIG_FILE="$HM_CONFIG_DIR/home.nix"

# ============================================================================
# Error Handling & Cleanup Functions
# ============================================================================

error_handler() {
    local exit_code=$1
    local line_number=$2

    echo ""
    echo -e "${RED}╔════════════════════════════════════════════════════════════════╗${NC}"
    echo -e "${RED}║${NC}  ERROR: Deployment Failed - Starting Cleanup                 ${RED}║${NC}"
    echo -e "${RED}╚════════════════════════════════════════════════════════════════╝${NC}"
    echo ""
    echo -e "${YELLOW}Error Details:${NC}"
    echo -e "  Exit Code: ${RED}$exit_code${NC}"
    echo -e "  Line: ${RED}$line_number${NC}"
    echo -e "  Function: ${RED}${FUNCNAME[1]:-main}${NC}"
    echo ""

    cleanup_on_failure
    show_fresh_start_instructions
    exit $exit_code
}

interrupt_handler() {
    echo ""
    echo -e "${YELLOW}╔════════════════════════════════════════════════════════════════╗${NC}"
    echo -e "${YELLOW}║${NC}  INTERRUPTED: Deployment Cancelled - Starting Cleanup         ${YELLOW}║${NC}"
    echo -e "${YELLOW}╚════════════════════════════════════════════════════════════════╝${NC}"
    echo ""

    cleanup_on_failure
    show_fresh_start_instructions
    exit 130
}

cleanup_on_failure() {
    echo -e "${BLUE}Handling deployment failure...${NC}"
    echo ""

    # CRITICAL: DO NOT remove Claude/VSCodium - these are essential for recovery
    echo -e "${YELLOW}⚠${NC} Deployment failed, but preserving critical functionality:"
    echo -e "${GREEN}✓${NC} Claude Code installation - PRESERVED"
    echo -e "${GREEN}✓${NC} VSCodium configuration - PRESERVED"
    echo -e "${GREEN}✓${NC} Wrapper scripts - PRESERVED"
    echo ""

    # Only restore system configuration if backup exists
    # DO NOT restore home-manager - partial installation is better than none
    if [ -n "$SYSTEM_CONFIG_BACKUP" ] && [ -f "$SYSTEM_CONFIG_BACKUP" ]; then
        echo -e "${BLUE}→${NC} System configuration backup available at:"
        echo -e "   ${SYSTEM_CONFIG_BACKUP}"
        echo -e "${YELLOW}→${NC} NOT auto-restoring to preserve partial progress"
        echo -e "${BLUE}ℹ${NC} To manually restore: sudo cp $SYSTEM_CONFIG_BACKUP /etc/nixos/configuration.nix"
    fi

    if [ -n "$HOME_MANAGER_BACKUP" ] && [ -f "$HOME_MANAGER_BACKUP" ]; then
        echo -e "${BLUE}→${NC} Home-manager backup available at:"
        echo -e "   ${HOME_MANAGER_BACKUP}"
        echo -e "${YELLOW}→${NC} NOT auto-restoring to preserve partial progress"
        echo -e "${BLUE}ℹ${NC} To manually restore: cp $HOME_MANAGER_BACKUP $HM_CONFIG_FILE"
    fi

    echo ""
    echo -e "${GREEN}Safe cleanup complete - critical tools preserved.${NC}"
}

show_fresh_start_instructions() {
    echo ""
    echo -e "${BLUE}╔════════════════════════════════════════════════════════════════╗${NC}"
    echo -e "${BLUE}║${NC}  Recovery Instructions                                        ${BLUE}║${NC}"
    echo -e "${BLUE}╚════════════════════════════════════════════════════════════════╝${NC}"
    echo ""
    echo -e "${GREEN}IMPORTANT: Claude Code and VSCodium have been PRESERVED!${NC}"
    echo ""
    echo -e "${YELLOW}To diagnose and fix the issue:${NC}"
    echo ""
    echo -e "${YELLOW}1. Review the error above${NC}"
    echo "   Common issues:"
    echo "   • Duplicate nix.settings.experimental-features"
    echo "     Fix: Edit /etc/nixos/configuration.nix, keep only one definition"
    echo ""
    echo "   • Git package conflict (locale files)"
    echo "     Fix: nix-env -e git"
    echo ""
    echo "   • Network connection problems"
    echo "     Fix: Check connection, retry with stable internet"
    echo ""
    echo "   • Disk space full"
    echo "     Fix: nix-collect-garbage -d"
    echo ""
    echo -e "${YELLOW}2. Check for conflicting packages (old deployment):${NC}"
    echo "   # List nix-env packages (should be empty!)"
    echo "   nix-env -q"
    echo ""
    echo "   # Remove all nix-env packages"
    echo "   nix-env -e '.*' --remove-all"
    echo ""
    echo -e "${YELLOW}3. Review available backups (NOT auto-restored):${NC}"
    echo "   ls -lt ~/.config/home-manager/home.nix.backup.*"
    echo "   ls -lt ~/.config/home-manager/configuration.nix.backup.*"                                       #/etc/nixos/configuration.nix.backup.*"
    echo ""
    echo -e "${YELLOW}4. Read the recovery guide:${NC}"
    echo "   cat ~/Documents/AI-Opitmizer/NixOS-Quick-Deploy/RECOVERY-GUIDE.md"
    echo ""
    echo -e "${YELLOW}5. After fixing the issue, re-run deployment:${NC}"
    echo "   cd ~/Documents/AI-Opitmizer/NixOS-Quick-Deploy"
    echo "   ./nixos-quick-deploy.sh"
    echo ""
    echo -e "${GREEN}✓ The script preserves progress and is safe to re-run.${NC}"
    echo -e "${GREEN}✓ Claude Code will remain functional even after failure.${NC}"
    echo ""
}

# ============================================================================
# Helper Functions
# ============================================================================

print_usage() {
    echo "Usage: $0 [OPTIONS]"
    echo ""
    echo "Options:"
    echo "  -f, --force-update    Force recreation of all configurations"
    echo "                        (ignores existing configs and applies updates)"
    echo "  -h, --help           Show this help message"
    echo ""
    echo "Examples:"
    echo "  $0                    # Normal run (smart change detection)"
    echo "  $0 --force-update     # Force update all configs"
    echo ""
}

print_header() {
    echo -e "\n${BLUE}╔════════════════════════════════════════════════════════════════╗${NC}"
    echo -e "${BLUE}║${NC}  NixOS Quick Deploy for AIDB Development v${SCRIPT_VERSION}        ${BLUE}║${NC}"
    echo -e "${BLUE}╚════════════════════════════════════════════════════════════════╝${NC}\n"
    echo -e "${YELLOW}This installs ALL prerequisites for AIDB (Podman, PostgreSQL, etc.)${NC}"
    echo -e "${YELLOW}After this completes, you'll be ready to run aidb-quick-setup.sh${NC}\n"
}

print_section() {
    echo -e "\n${GREEN}▶ $1${NC}"
}

print_info() {
    echo -e "${BLUE}ℹ${NC} $1"
}

print_success() {
    echo -e "${GREEN}✓${NC} $1"
}

print_warning() {
    echo -e "${YELLOW}⚠${NC} $1"
}

print_error() {
    echo -e "${RED}✗${NC} $1"
}

normalize_channel_name() {
    local raw="$1"

    if [[ -z "$raw" ]]; then
        echo ""
        return 0
    fi

    raw="${raw##*/}"
    raw="${raw%%\?*}"
    raw="${raw%.tar.gz}"
    raw="${raw%.tar.xz}"
    raw="${raw%.tar.bz2}"
    raw="${raw%.tar}"
    raw="${raw%.tgz}"
    raw="${raw%.zip}"

    echo "$raw"
}

get_home_manager_flake_uri() {
    local ref="${HOME_MANAGER_CHANNEL_REF:-}"
    local base="github:nix-community/home-manager"

    if [[ -n "$ref" && "$ref" != "master" ]]; then
        echo "${base}?ref=${ref}"
    else
        echo "$base"
    fi
}

get_home_manager_package_ref() {
    local uri
    uri=$(get_home_manager_flake_uri)
    echo "${uri}#home-manager"
}

confirm() {
    local prompt="$1"
    local default="${2:-n}"
    local response

    if [[ "$default" == "y" ]]; then
        prompt="$prompt [Y/n]: "
    else
        prompt="$prompt [y/N]: "
    fi

    read -p "$(echo -e ${BLUE}?${NC} $prompt)" response
    response=${response:-$default}

    [[ "$response" =~ ^[Yy]$ ]]
}

prompt_user() {
    local prompt="$1"
    local default="${2:-}"
    local response

    if [[ -n "$default" ]]; then
        read -p "$(echo -e ${BLUE}?${NC} $prompt [$default]: )" response
        echo "${response:-$default}"
    else
        read -p "$(echo -e ${BLUE}?${NC} $prompt: )" response
        echo "$response"
    fi
}

# ============================================================================
# Prerequisites Check
# ============================================================================

check_prerequisites() {
    print_section "Checking Prerequisites"

    # Check NixOS
    if [[ ! -f /etc/NIXOS ]]; then
        print_error "This script must be run on NixOS"
        exit 1
    fi
    print_success "Running on NixOS"

    # Detect and handle old deployment method artifacts
    print_info "Checking for old deployment artifacts..."
    local OLD_SCRIPT="/home/$USER/Documents/nixos-quick-deploy.sh"
    local FOUND_OLD_ARTIFACTS=false

    if [ -f "$OLD_SCRIPT" ]; then
        print_warning "Found old deployment script at: $OLD_SCRIPT"
        FOUND_OLD_ARTIFACTS=true
    fi

    # Check for packages from old nix-env based deployment
    if nix-env -q 2>/dev/null | grep -q "git\|vscodium\|nodejs"; then
        print_warning "Found packages installed via nix-env (old deployment method)"
        print_info "These will be cleaned up to prevent conflicts"
        FOUND_OLD_ARTIFACTS=true
    fi

    if [ "$FOUND_OLD_ARTIFACTS" = true ]; then
        echo ""
        print_warning "Old deployment artifacts detected"
        print_info "This script uses home-manager (declarative, better approach)"
        print_info "The old script used nix-env (imperative, causes conflicts)"
        echo ""

        if confirm "Remove old deployment artifacts before continuing?" "y"; then
            # Rename old script
            if [ -f "$OLD_SCRIPT" ]; then
                mv "$OLD_SCRIPT" "$OLD_SCRIPT.old.$(date +%Y%m%d_%H%M%S)"
                print_success "Renamed old deployment script"
            fi

            # Clean up nix-env packages will happen in apply_home_manager_config
            print_success "Old artifacts will be cleaned up during installation"
        else
            print_warning "Continuing with old artifacts present - may cause conflicts"
            print_info "If you encounter issues, re-run and accept cleanup"
        fi
        echo ""
    else
        print_success "No old deployment artifacts found"
    fi

    # Check disk space (need at least 10GB free in /nix/store)
    local available_gb=$(df -BG /nix/store | awk 'NR==2 {print $4}' | sed 's/G//')
    if [ "$available_gb" -lt 10 ]; then
        print_error "Insufficient disk space: ${available_gb}GB available"
        print_error "At least 10GB free space required in /nix/store"
        echo ""
        print_info "Free up space with:"
        echo "  sudo nix-collect-garbage -d"
        echo "  sudo nix-store --optimize"
        exit 1
    fi
    print_success "Disk space check passed (${available_gb}GB available)"

    # Check network connectivity
    print_info "Checking network connectivity..."
    if ping -c 1 -W 5 cache.nixos.org &>/dev/null || ping -c 1 -W 5 8.8.8.8 &>/dev/null; then
        print_success "Network connectivity OK"
    else
        print_error "No network connectivity detected"
        print_error "Internet connection required to download packages"
        echo ""
        print_info "Check your network and try again"
        exit 1
    fi

    # Update NixOS channels before proceeding
    print_section "Updating NixOS Channels"
    update_nixos_channels

    # Check home-manager (required - auto-install if missing)
    # First, ensure ~/.nix-profile/bin is in PATH
    if [[ ":$PATH:" != *":$HOME/.nix-profile/bin:"* ]]; then
        export PATH="$HOME/.nix-profile/bin:$PATH"
        print_info "Added ~/.nix-profile/bin to PATH"
    fi

    if command -v home-manager &> /dev/null; then
        print_success "home-manager is installed: $(which home-manager)"
    else
        print_warning "home-manager not found - installing automatically"
        print_info "home-manager is required for this setup"
        install_home_manager
    fi
}

# ============================================================================
# NixOS Version Selection
# ============================================================================

select_nixos_version() {
    print_section "NixOS Version Selection"

    # Get current system version
    local CURRENT_VERSION=$(nixos-version | cut -d'.' -f1-2)
    local LATEST_STABLE="25.05"

    echo ""
    print_info "Current System Version:"
    print_warning "  NixOS $CURRENT_VERSION"
    echo ""

    print_info "Available Options:"
    print_info "  [1] Keep current version ($CURRENT_VERSION)"
    print_info "  [2] Upgrade to latest stable ($LATEST_STABLE) - RECOMMENDED"
    echo ""

    print_info "The latest stable version ($LATEST_STABLE) includes:"
    echo "  • Full COSMIC desktop support with excludePackages option"
    echo "  • Fixes for duplicate system applications"
    echo "  • Latest security patches and performance improvements"
    echo "  • nix-flatpak integration for declarative Flatpak management"
    echo ""

    # Only prompt if not already on latest version
    if [ "$CURRENT_VERSION" = "$LATEST_STABLE" ]; then
        print_success "System is already on latest stable version ($LATEST_STABLE)"
        echo ""
        export SELECTED_NIXOS_VERSION="$LATEST_STABLE"
        return 0
    fi

    # Prompt user for version selection
    read -p "$(echo -e ${BLUE}?${NC} Select version [1-2]: )" -r VERSION_CHOICE

    case "$VERSION_CHOICE" in
        1)
            export SELECTED_NIXOS_VERSION="$CURRENT_VERSION"
            print_info "Keeping current version: $CURRENT_VERSION"
            echo ""
            if [ "$CURRENT_VERSION" = "25.05" ]; then
                print_warning "Note: On NixOS 25.05, COSMIC duplicate apps issue cannot be fixed with excludePackages"
                print_info "      This feature is available in NixOS 25.11+"
                echo ""
            fi
            ;;
        2)
            export SELECTED_NIXOS_VERSION="$LATEST_STABLE"
            print_info "Upgrading to latest stable: $LATEST_STABLE"
            echo ""
            print_success "System will upgrade to NixOS $LATEST_STABLE"
            echo ""
            ;;
        *)
            print_error "Invalid selection. Please choose 1 or 2."
            exit 1
            ;;
    esac
}

update_nixos_channels() {
    print_info "Synchronizing NixOS and home-manager channels..."

    # Use selected version if available, otherwise auto-detect
    local TARGET_VERSION="${SELECTED_NIXOS_VERSION:-}"

    if [ -z "$TARGET_VERSION" ]; then
        # Auto-detect from current system if no selection was made
        TARGET_VERSION=$(nixos-version | cut -d'.' -f1-2)
        print_info "Auto-detected NixOS version: $TARGET_VERSION"
    else
        print_info "Using selected NixOS version: $TARGET_VERSION"
    fi

    # Set the target channel URL
    local CURRENT_NIXOS_CHANNEL="https://nixos.org/channels/nixos-${TARGET_VERSION}"

    # Check if we need to upgrade channels
    local EXISTING_CHANNEL=$(sudo nix-channel --list | grep '^nixos' | awk '{print $2}')

    if [ -n "$EXISTING_CHANNEL" ] && [ "$EXISTING_CHANNEL" != "$CURRENT_NIXOS_CHANNEL" ]; then
        print_warning "Channel change detected"
        print_info "  From: $(basename $EXISTING_CHANNEL)"
        print_info "  To:   $(basename $CURRENT_NIXOS_CHANNEL)"
        echo ""
        sudo nix-channel --remove nixos || true
    fi

    # Use the target channel
    if [ -z "$EXISTING_CHANNEL" ]; then
        print_warning "No nixos channel found, setting up..."
        print_info "Setting channel based on selected version: $TARGET_VERSION"
    fi

    # Extract channel name and version from URL
    # Examples:
    #   https://nixos.org/channels/nixos-24.11 → nixos-24.11
    #   https://nixos.org/channels/nixos-unstable → nixos-unstable
    local NIXOS_CHANNEL_NAME=$(basename "$CURRENT_NIXOS_CHANNEL")
    print_info "Current NixOS channel: $NIXOS_CHANNEL_NAME"

    # Determine matching home-manager channel
    local HM_CHANNEL_NAME
    local HM_CHANNEL_URL

    if [[ "$NIXOS_CHANNEL_NAME" == "nixos-unstable" ]]; then
        # Unstable → master
        HM_CHANNEL_URL="https://github.com/nix-community/home-manager/archive/master.tar.gz"
        HM_CHANNEL_NAME=$(normalize_channel_name "$HM_CHANNEL_URL")
        HOME_MANAGER_CHANNEL_URL="$HM_CHANNEL_URL"
        HOME_MANAGER_CHANNEL_REF="$HM_CHANNEL_NAME"
        print_info "Using home-manager ${HM_CHANNEL_NAME} (tracks unstable)"
    elif [[ "$NIXOS_CHANNEL_NAME" =~ nixos-([0-9]+\.[0-9]+) ]]; then
        # Extract version number (e.g., "24.11" from "nixos-24.11")
        local VERSION="${BASH_REMATCH[1]}"
        HM_CHANNEL_URL="https://github.com/nix-community/home-manager/archive/release-${VERSION}.tar.gz"
        HM_CHANNEL_NAME=$(normalize_channel_name "$HM_CHANNEL_URL")
        HOME_MANAGER_CHANNEL_URL="$HM_CHANNEL_URL"
        HOME_MANAGER_CHANNEL_REF="$HM_CHANNEL_NAME"
        print_info "Using home-manager ${HM_CHANNEL_NAME} (matches nixos-${VERSION})"
    else
        print_error "Could not parse NixOS channel name: $NIXOS_CHANNEL_NAME"
        exit 1
    fi

    if [[ -z "$HOME_MANAGER_CHANNEL_REF" ]]; then
        HOME_MANAGER_CHANNEL_REF="$HM_CHANNEL_NAME"
    fi

    if [[ -z "$HOME_MANAGER_CHANNEL_URL" ]]; then
        HOME_MANAGER_CHANNEL_URL="$HM_CHANNEL_URL"
    fi

    print_success "Channel synchronization plan:"
    print_info "  NixOS:        $NIXOS_CHANNEL_NAME"
    print_info "  home-manager: $HM_CHANNEL_NAME"
    print_info "  ✓ Versions synchronized"
    echo ""

    # Ensure NixOS channel is set (in case it wasn't)
    print_info "Ensuring NixOS channel is set..."
    if sudo nix-channel --add "$CURRENT_NIXOS_CHANNEL" nixos; then
        print_success "NixOS channel confirmed: $NIXOS_CHANNEL_NAME"
    else
        print_error "Failed to set NixOS channel"
        exit 1
    fi

    # Set user nixpkgs channel to MATCH system NixOS version
    print_info "Setting user nixpkgs channel to match system NixOS..."
    if nix-channel --add "$CURRENT_NIXOS_CHANNEL" nixpkgs; then
        print_success "User nixpkgs channel set to $NIXOS_CHANNEL_NAME"
    else
        print_error "Failed to set user nixpkgs channel"
        exit 1
    fi

    # Set home-manager channel to MATCH nixos version
    print_info "Setting home-manager channel to match NixOS..."
    if nix-channel --add "$HM_CHANNEL_URL" home-manager; then
        print_success "home-manager channel set to $HM_CHANNEL_NAME"
    else
        print_error "Failed to set home-manager channel"
        exit 1
    fi

    # Update system channels (root) FIRST
    print_info "Updating system channels (this may take a few minutes)..."
    echo ""
    if sudo nix-channel --update 2>&1 | tee /tmp/nixos-channel-update.log; then
        print_success "NixOS system channels updated"
    else
        print_error "System channel update failed"
        print_info "Log saved to: /tmp/nixos-channel-update.log"
        exit 1
    fi
    echo ""

    # Update user channels (home-manager)
    print_info "Updating user channels (home-manager)..."
    echo ""
    if nix-channel --update 2>&1 | tee /tmp/home-manager-channel-update.log; then
        print_success "User channels updated successfully"
    else
        print_error "User channel update failed"
        print_info "Log saved to: /tmp/home-manager-channel-update.log"
        exit 1
    fi
    echo ""

    # Verify synchronization
    print_info "Verifying channel synchronization..."
    local NIXPKGS_VERSION=$(nix-instantiate --eval -E '(import <nixpkgs> {}).lib.version' 2>/dev/null | tr -d '"' || echo "unknown")
    local HM_VERSION=$(nix-instantiate --eval -E '(import <home-manager> {}).home-manager.version' 2>/dev/null | tr -d '"' || echo "unknown")

    if [ "$NIXPKGS_VERSION" != "unknown" ] && [ "$HM_VERSION" != "unknown" ]; then
        print_info "  nixpkgs version:      $NIXPKGS_VERSION"
        print_info "  home-manager version: $HM_VERSION"

        # Extract major.minor for comparison
        local NIXPKGS_MAJ_MIN=$(echo "$NIXPKGS_VERSION" | grep -oP '^\d+\.\d+' || echo "$NIXPKGS_VERSION")
        local HM_MAJ_MIN=$(echo "$HM_VERSION" | grep -oP '^\d+\.\d+' || echo "$HM_VERSION")

        if [ "$NIXPKGS_MAJ_MIN" = "$HM_MAJ_MIN" ]; then
            print_success "✓ Channels synchronized: both on $NIXPKGS_MAJ_MIN"
        else
            print_error "✗ CRITICAL: Version mismatch detected!"
            print_error "  nixpkgs:      $NIXPKGS_MAJ_MIN"
            print_error "  home-manager: $HM_MAJ_MIN"
            print_error "This WILL cause compatibility issues and build failures"
            echo ""
            print_info "Attempting to fix by re-synchronizing channels..."

            # Force re-add the correct home-manager channel
            nix-channel --remove home-manager 2>/dev/null || true
            nix-channel --add "https://github.com/nix-community/home-manager/archive/release-${NIXPKGS_MAJ_MIN}.tar.gz" home-manager
            nix-channel --update

            print_success "Channels re-synchronized to $NIXPKGS_MAJ_MIN"
        fi
    else
        print_warning "Could not verify channel versions"
        print_info "Will proceed but may encounter compatibility issues"
    fi
    echo ""
}

install_home_manager() {
    print_section "Installing home-manager"

    # CRITICAL: Backup and remove old home-manager config files BEFORE installation
    # The home-manager install script will try to use existing home.nix, which may be broken
    if [ -d "$HOME/.config/home-manager" ]; then
        print_info "Found existing home-manager config, backing up..."
        local BACKUP_DIR="$HOME/.config-backups/pre-install-$(date +%Y%m%d_%H%M%S)"
        mkdir -p "$BACKUP_DIR"

        if [ -f "$HOME/.config/home-manager/home.nix" ]; then
            cp "$HOME/.config/home-manager/home.nix" "$BACKUP_DIR/home.nix"
            print_success "Backed up old home.nix"
        fi

        if [ -f "$HOME/.config/home-manager/flake.nix" ]; then
            cp "$HOME/.config/home-manager/flake.nix" "$BACKUP_DIR/flake.nix"
            print_success "Backed up old flake.nix"
        fi

        if [ -f "$HOME/.config/home-manager/flake.lock" ]; then
            cp "$HOME/.config/home-manager/flake.lock" "$BACKUP_DIR/flake.lock"
            print_success "Backed up old flake.lock"
        fi

        # Remove the old config directory to start fresh
        print_warning "Removing old home-manager config to prevent conflicts..."
        rm -rf "$HOME/.config/home-manager"
        print_success "Old config removed, will create fresh configuration"
        echo ""
    fi

    local hm_pkg_ref
    hm_pkg_ref=$(get_home_manager_package_ref)

    print_info "Installing home-manager CLI via nix profile..."
    print_info "  Source: ${hm_pkg_ref}"

    local profile_log="/tmp/home-manager-profile-install.log"
    if nix profile install --accept-flake-config "$hm_pkg_ref" 2>&1 | tee "$profile_log"; then
        print_success "home-manager CLI installed via nix profile"
        print_info "Log saved to: $profile_log"
    else
        print_warning "nix profile install failed (see $profile_log)"
        print_info "Falling back to channel-based installer from <home-manager>..."

        if ! nix-shell '<home-manager>' -A install 2>&1 | tee /tmp/home-manager-install.log; then
            print_error "Failed to install home-manager"
            print_info "Log saved to: /tmp/home-manager-install.log"
            echo ""
            print_warning "Common causes:"
            echo "  • Network issues during download"
            echo "  • Insufficient disk space"
            echo "  • Conflicting Nix configuration"
            echo ""
            exit 1
        fi

        print_success "home-manager installed via channel-based installer"
        print_info "Log saved to: /tmp/home-manager-install.log"
    fi

    # Update PATH to include newly installed home-manager command
    print_info "Updating PATH to include home-manager..."
    export PATH="$HOME/.nix-profile/bin:$PATH"

    # Verify home-manager is now available
    if command -v home-manager &> /dev/null; then
        print_success "home-manager command is now available: $(which home-manager)"
    else
        print_warning "home-manager command not found in PATH after installation"
        print_info "Using 'nix run --accept-flake-config ${hm_pkg_ref} --' as a fallback during this session"
    fi
}

# ============================================================================
# User Information Gathering
# ============================================================================

gather_user_info() {
    print_section "Gathering User Preferences"

    # Timezone configuration
    local CURRENT_TZ=$(timedatectl show --property=Timezone --value 2>/dev/null || echo "America/New_York")
    print_info "Current timezone: $CURRENT_TZ"
    echo ""
    print_info "Common US timezones:"
    echo "  1) America/Los_Angeles (Pacific)"
    echo "  2) America/Denver (Mountain)"
    echo "  3) America/Chicago (Central)"
    echo "  4) America/New_York (Eastern)"
    echo "  5) Keep current ($CURRENT_TZ)"
    echo "  6) Custom (enter manually)"

    TZ_CHOICE=$(prompt_user "Choose timezone (1-6)" "5")

    case $TZ_CHOICE in
        1) SELECTED_TIMEZONE="America/Los_Angeles" ;;
        2) SELECTED_TIMEZONE="America/Denver" ;;
        3) SELECTED_TIMEZONE="America/Chicago" ;;
        4) SELECTED_TIMEZONE="America/New_York" ;;
        5) SELECTED_TIMEZONE="$CURRENT_TZ" ;;
        6) SELECTED_TIMEZONE=$(prompt_user "Enter timezone (e.g., America/Los_Angeles)") ;;
        *) SELECTED_TIMEZONE="$CURRENT_TZ" ;;
    esac

    print_success "Timezone: $SELECTED_TIMEZONE"
    echo ""

    # Editor preference
    print_info "Default editor options:"
    echo "  1) vim"
    echo "  2) neovim"
    echo "  3) vscodium"
    EDITOR_CHOICE=$(prompt_user "Choose editor (1-3)" "1")

    case $EDITOR_CHOICE in
        1) DEFAULT_EDITOR="vim" ;;
        2) DEFAULT_EDITOR="nvim" ;;
        3) DEFAULT_EDITOR="code" ;;
        *) DEFAULT_EDITOR="vim" ;;
    esac

    print_success "Editor preference: $DEFAULT_EDITOR"
    echo ""

    # Password Migration/Setup
    print_section "Password Configuration"

    # Check if user already has a password in /etc/shadow
    local EXISTING_HASH=$(sudo grep "^$USER:" /etc/shadow 2>/dev/null | cut -d: -f2)

    if [ -n "$EXISTING_HASH" ] && [ "$EXISTING_HASH" != "!" ] && [ "$EXISTING_HASH" != "*" ] && [ "$EXISTING_HASH" != "" ]; then
        # User has existing password - migrate it
        print_success "Existing password found - will be migrated to new configuration"
        USER_PASSWORD_HASH="$EXISTING_HASH"
        PASSWORD_MIGRATION=true

        # Ask if sudo password should be different
        echo ""
        print_info "Current setup: User password exists and will be preserved"
        if confirm "Do you want a DIFFERENT password for sudo operations?" "n"; then
            print_info "Enter new sudo password (will be required for 'sudo' commands)"
            read -s -p "$(echo -e ${BLUE}?${NC} New sudo password: )" SUDO_PASS1
            echo ""
            read -s -p "$(echo -e ${BLUE}?${NC} Confirm sudo password: )" SUDO_PASS2
            echo ""

            if [ "$SUDO_PASS1" != "$SUDO_PASS2" ]; then
                print_error "Passwords don't match!"
                exit 1
            fi

            # Generate hash for sudo password
            SUDO_PASSWORD_HASH=$(echo "$SUDO_PASS1" | mkpasswd -m sha-512 -s)
            SEPARATE_SUDO_PASSWORD=true
            print_success "Separate sudo password configured"
        else
            SEPARATE_SUDO_PASSWORD=false
            print_success "User and sudo passwords will be the same"
        fi
    else
        # No existing password - need to set one
        print_warning "No existing password found for user: $USER"
        print_info "Setting up new password for system login"
        echo ""

        read -s -p "$(echo -e ${BLUE}?${NC} Enter new password: )" USER_PASS1
        echo ""
        read -s -p "$(echo -e ${BLUE}?${NC} Confirm password: )" USER_PASS2
        echo ""

        if [ "$USER_PASS1" != "$USER_PASS2" ]; then
            print_error "Passwords don't match!"
            exit 1
        fi

        # Generate hash for user password
        USER_PASSWORD_HASH=$(echo "$USER_PASS1" | mkpasswd -m sha-512 -s)
        PASSWORD_MIGRATION=false

        # Ask if sudo password should be different
        echo ""
        if confirm "Do you want a DIFFERENT password for sudo operations?" "n"; then
            print_info "Enter sudo password (will be required for 'sudo' commands)"
            read -s -p "$(echo -e ${BLUE}?${NC} New sudo password: )" SUDO_PASS1
            echo ""
            read -s -p "$(echo -e ${BLUE}?${NC} Confirm sudo password: )" SUDO_PASS2
            echo ""

            if [ "$SUDO_PASS1" != "$SUDO_PASS2" ]; then
                print_error "Passwords don't match!"
                exit 1
            fi

            SUDO_PASSWORD_HASH=$(echo "$SUDO_PASS1" | mkpasswd -m sha-512 -s)
            SEPARATE_SUDO_PASSWORD=true
            print_success "Separate sudo password configured"
        else
            SEPARATE_SUDO_PASSWORD=false
            SUDO_PASSWORD_HASH="$USER_PASSWORD_HASH"
            print_success "User and sudo passwords will be the same"
        fi

        print_success "Password configured successfully"
    fi

    echo ""
    print_info "Note: Git can be configured later with 'git config --global'"
}

# ============================================================================
# Home Manager Configuration
# ============================================================================

create_home_manager_config() {
    print_section "Creating Home Manager Configuration"

    # Detect stateVersion from synchronized channels
    # IMPORTANT: stateVersion should match the NixOS/nixpkgs release
    local HM_CHANNEL=$(nix-channel --list | grep 'home-manager' | awk '{print $2}')
    local NIXOS_CHANNEL=$(sudo nix-channel --list | grep '^nixos' | awk '{print $2}')
    local STATE_VERSION
    local NIXOS_CHANNEL_NAME=""
    local HM_CHANNEL_NAME=""

    # Extract version from nixos channel (source of truth)
    if [[ "$NIXOS_CHANNEL" =~ nixos-([0-9]+\.[0-9]+) ]]; then
        STATE_VERSION="${BASH_REMATCH[1]}"
        print_info "Detected stateVersion from NixOS channel: $STATE_VERSION"
    elif [[ "$HM_CHANNEL" == *"release-"* ]]; then
        # Fallback: Extract from home-manager channel
        STATE_VERSION=$(echo "$HM_CHANNEL" | grep -oP 'release-\K[0-9]+\.[0-9]+')
        print_info "Detected stateVersion from home-manager: $STATE_VERSION"
    elif [[ "$HM_CHANNEL" == *"master"* ]] || [[ "$NIXOS_CHANNEL" == *"unstable"* ]]; then
        # Unstable/master: Use current system version (don't hardcode!)
        STATE_VERSION=$(nixos-version | cut -d'.' -f1-2)
        print_info "Using unstable channel, stateVersion from system: $STATE_VERSION"
    else
        # Final fallback: system version
        STATE_VERSION=$(nixos-version | cut -d'.' -f1-2)
        print_warning "Could not detect from channels, using system version: $STATE_VERSION"
    fi

    if [[ -n "$NIXOS_CHANNEL" ]]; then
        NIXOS_CHANNEL_NAME=$(basename "$NIXOS_CHANNEL")
    else
        NIXOS_CHANNEL_NAME="nixos-${STATE_VERSION}"
        print_warning "Could not detect nixos channel name, defaulting to $NIXOS_CHANNEL_NAME"
    fi

    if [[ -n "$HOME_MANAGER_CHANNEL_REF" ]]; then
        HM_CHANNEL_NAME="$HOME_MANAGER_CHANNEL_REF"
    elif [[ -n "$HOME_MANAGER_CHANNEL_URL" ]]; then
        HM_CHANNEL_NAME=$(normalize_channel_name "$HOME_MANAGER_CHANNEL_URL")
    elif [[ -n "$HM_CHANNEL" ]]; then
        HM_CHANNEL_NAME=$(normalize_channel_name "$HM_CHANNEL")
    fi

    if [[ -z "$HM_CHANNEL_NAME" ]]; then
        # Mirror the nixos channel when home-manager is missing
        HM_CHANNEL_NAME="release-${STATE_VERSION}"
        print_warning "Could not detect home-manager channel, defaulting to $HM_CHANNEL_NAME"
    fi

    if [[ -z "$HOME_MANAGER_CHANNEL_URL" && -n "$HM_CHANNEL" ]]; then
        HOME_MANAGER_CHANNEL_URL="$HM_CHANNEL"
    fi

    local HM_CHANNEL_REF=$(normalize_channel_name "$HM_CHANNEL_NAME")
    if [[ -n "$HM_CHANNEL_REF" ]]; then
        HM_CHANNEL_NAME="$HM_CHANNEL_REF"
    fi

    HOME_MANAGER_CHANNEL_REF="$HM_CHANNEL_NAME"

    print_success "Configuration versions:"
    print_info "  stateVersion:     $STATE_VERSION"
    print_info "  NixOS channel:    $NIXOS_CHANNEL_NAME"
    print_info "  home-manager:     $HM_CHANNEL_NAME"
    echo ""

    # Backup existing config if it exists
    # Backup ALL existing home-manager config files before overwriting
    if [[ -d "$HM_CONFIG_DIR" ]]; then
        local BACKUP_TIMESTAMP=$(date +%Y%m%d_%H%M%S)
        local BACKUP_DIR="$HM_CONFIG_DIR/backup"
        mkdir -p "$BACKUP_DIR"
        print_info "Found existing home-manager config, backing up all files..."

        if [[ -f "$HM_CONFIG_FILE" ]]; then
            HOME_MANAGER_BACKUP="$HM_CONFIG_FILE.backup.$BACKUP_TIMESTAMP"
            cp "$HM_CONFIG_FILE" "$HOME_MANAGER_BACKUP"
            print_success "Backed up home.nix"
        fi

        if [[ -f "$HM_CONFIG_DIR/flake.nix" ]]; then
            cp "$HM_CONFIG_DIR/flake.nix" "$BACKUP_DIR/flake.nix.backup.$BACKUP_TIMESTAMP"
            print_success "Backed up flake.nix"
        fi

        if [[ -f "$HM_CONFIG_DIR/flake.lock" ]]; then
            cp "$HM_CONFIG_DIR/flake.lock" "$BACKUP_DIR/flake.lock.backup.$BACKUP_TIMESTAMP"
            print_success "Backed up flake.lock"
        fi

        print_info "Creating fresh configuration (old files backed up)..."
        echo ""
    fi

    print_info "Creating new home-manager configuration..."

    mkdir -p "$HM_CONFIG_DIR"

    # Copy p10k-setup-wizard.sh to home-manager config dir so home.nix can reference it
    local SCRIPT_DIR="$(cd "$(dirname "${BASH_SOURCE[0]}")" && pwd)"
    if [ -f "$SCRIPT_DIR/p10k-setup-wizard.sh" ]; then
        cp "$SCRIPT_DIR/p10k-setup-wizard.sh" "$HM_CONFIG_DIR/p10k-setup-wizard.sh"
        print_success "Copied p10k-setup-wizard.sh to home-manager config directory"
    else
        print_warning "p10k-setup-wizard.sh not found in $SCRIPT_DIR - skipping copy"
        print_info "If you need the prompt wizard, place the script next to nixos-quick-deploy.sh"
    fi

    local TEMPLATE_DIR="$SCRIPT_DIR/templates"
    if [[ ! -d "$TEMPLATE_DIR" ]]; then
        print_error "Template directory not found: $TEMPLATE_DIR"
        print_info "Ensure the repository includes the templates directory"
        exit 1
    fi

    # Create a flake.nix in the home-manager config directory for proper Flatpak support
    # This enables using: home-manager switch --flake ~/.config/home-manager
    print_info "Creating home-manager flake configuration for Flatpak support..."
    local FLAKE_TEMPLATE="$TEMPLATE_DIR/flake.nix"
    if [[ ! -f "$FLAKE_TEMPLATE" ]]; then
        print_error "Missing flake template: $FLAKE_TEMPLATE"
        exit 1
    fi

    local FLAKE_FILE="$HM_CONFIG_DIR/flake.nix"
    local SYSTEM_ARCH=$(nix eval --raw --expr builtins.currentSystem 2>/dev/null || echo "x86_64-linux")
    local CURRENT_HOSTNAME=$(hostname)

    install -Dm644 "$FLAKE_TEMPLATE" "$FLAKE_FILE"

    if [[ ! -s "$FLAKE_FILE" ]]; then
        print_error "Failed to copy flake manifest to $FLAKE_FILE"
        print_info "Check filesystem permissions and rerun with --force-update"
        exit 1
    fi
    # Align flake inputs with the synchronized channels
    sed -i "s|NIXPKGS_CHANNEL_PLACEHOLDER|$NIXOS_CHANNEL_NAME|" "$FLAKE_FILE"
    sed -i "s|HM_CHANNEL_PLACEHOLDER|$HM_CHANNEL_NAME|" "$FLAKE_FILE"
    sed -i "s|HOSTNAME_PLACEHOLDER|$CURRENT_HOSTNAME|" "$FLAKE_FILE"
    sed -i "s|HOME_USERNAME_PLACEHOLDER|$USER|" "$FLAKE_FILE"
    sed -i "s|SYSTEM_PLACEHOLDER|$SYSTEM_ARCH|" "$FLAKE_FILE"

    print_success "Created flake.nix in home-manager config directory"

    print_info "To use Flatpak declarative management:"
    print_info "  home-manager switch --flake ~/.config/home-manager"
    echo ""

    local HOME_TEMPLATE="$TEMPLATE_DIR/home.nix"
    if [[ ! -f "$HOME_TEMPLATE" ]]; then
        print_error "Missing home-manager template: $HOME_TEMPLATE"
        exit 1
    fi

    install -Dm644 "$HOME_TEMPLATE" "$HM_CONFIG_FILE"

    # Calculate template hash for change detection
    local TEMPLATE_HASH=$(echo -n "AIDB-v4.0-packages-v$SCRIPT_VERSION" | sha256sum | cut -d' ' -f1 | cut -c1-16)

    # Validate all variables are set before replacement
    if [ -z "$USER" ] || [ -z "$HOME" ] || [ -z "$STATE_VERSION" ]; then
        print_error "Critical variables not set!"
        print_error "USER='$USER' HOME='$HOME' STATE_VERSION='$STATE_VERSION'"
        exit 1
    fi

    # Set defaults for optional variables if not set
    DEFAULT_EDITOR="${DEFAULT_EDITOR:-vim}"

    print_info "Using configuration:"
    print_info "  User: $USER"
    print_info "  Home: $HOME"
    print_info "  State Version: $STATE_VERSION"
    print_info "  Editor: $DEFAULT_EDITOR"

    # Replace placeholders in home.nix (using | delimiter to handle special characters in variables)
    sed -i "s|VERSIONPLACEHOLDER|$SCRIPT_VERSION|" "$HM_CONFIG_FILE"
    sed -i "s|HASHPLACEHOLDER|$TEMPLATE_HASH|" "$HM_CONFIG_FILE"

    # Replace placeholders in flake.nix
    sed -i "s|HOMEUSERNAME|$USER|g" "$HM_CONFIG_DIR/flake.nix"
    sed -i "s|HOMEUSERNAME|$USER|" "$HM_CONFIG_FILE"
    sed -i "s|HOMEDIR|$HOME|" "$HM_CONFIG_FILE"
    sed -i "s|STATEVERSION_PLACEHOLDER|$STATE_VERSION|" "$HM_CONFIG_FILE"
    sed -i "s|DEFAULTEDITOR|$DEFAULT_EDITOR|g" "$HM_CONFIG_FILE"

    print_success "Home manager configuration created at $HM_CONFIG_FILE"
    print_info "Configuration includes $(grep -c "^    " "$HM_CONFIG_FILE" || echo 'many') packages"

    # Verify the generated file is valid Nix syntax
    print_info "Validating generated home.nix syntax..."
    if nix-instantiate --parse "$HM_CONFIG_FILE" &>/dev/null; then
        print_success "✓ home.nix syntax is valid"
    else
        print_error "✗ home.nix has syntax errors!"
        print_error "Please check: $HM_CONFIG_FILE"
        print_info "Running nix-instantiate for details..."
        nix-instantiate --parse "$HM_CONFIG_FILE" 2>&1 | tail -20
        exit 1
    fi
}

# ============================================================================
# Apply Configuration
# ============================================================================

apply_home_manager_config() {
    print_section "Applying Home Manager Configuration"

    # CRITICAL: Ensure home-manager is in PATH
    # This is needed because home-manager might have been just installed
    if [[ ":$PATH:" != *":$HOME/.nix-profile/bin:"* ]]; then
        export PATH="$HOME/.nix-profile/bin:$PATH"
        print_info "Added ~/.nix-profile/bin to PATH for home-manager"
    fi

    local hm_pkg_ref=$(get_home_manager_package_ref)
    local hm_cli_available=false

    if command -v home-manager &> /dev/null; then
        hm_cli_available=true
        print_success "home-manager command available: $(which home-manager)"
    else
        print_warning "home-manager command not found in PATH"
        print_info "Will invoke via: nix run --accept-flake-config ${hm_pkg_ref} -- ..."
    fi

    print_info "This will install packages and configure your environment..."
    print_warning "This may take 10-15 minutes on first run"
    echo ""

    # Note about nix-flatpak for Flatpak declarative management
    print_info "Flatpak Integration:"
    print_info "  Your home.nix includes declarative Flatpak configuration via nix-flatpak"
    print_info "  Edit the services.flatpak.packages section in home.nix to add/remove Flatpak apps"
    print_info "  Uncomment desired Flatpak apps and re-run: home-manager switch"
    echo ""

    # Clean up ALL packages installed via nix-env to prevent conflicts
    # We manage everything declaratively through home-manager now
    print_info "Checking for packages installed via nix-env (imperative method)..."
    local IMPERATIVE_PKGS=$(nix-env -q 2>/dev/null)
    if [ -n "$IMPERATIVE_PKGS" ]; then
        print_warning "Found packages installed via nix-env (will cause conflicts):"
        echo "$IMPERATIVE_PKGS" | sed 's/^/    /'
        echo ""

        print_info "Removing ALL nix-env packages (switching to declarative home-manager)..."
        print_info "This prevents package collisions and ensures reproducibility"

        # Remove all packages installed via nix-env
        if nix-env -e '.*' --remove-all 2>&1 | tee /tmp/nix-env-cleanup.log; then
            print_success "All nix-env packages removed successfully"
        else
            # Fallback: Try removing packages one by one
            print_warning "Batch removal failed, trying individual package removal..."
            while IFS= read -r pkg; do
                local pkg_name=$(echo "$pkg" | awk '{print $1}')
                if [ -n "$pkg_name" ]; then
                    print_info "Removing: $pkg_name"
                    nix-env -e "$pkg_name" 2>/dev/null && print_success "  Removed: $pkg_name" || print_warning "  Failed: $pkg_name"
                fi
            done <<< "$IMPERATIVE_PKGS"
        fi

        # Verify all removed
        local REMAINING=$(nix-env -q 2>/dev/null)
        if [ -n "$REMAINING" ]; then
            print_warning "Some packages remain in nix-env:"
            echo "$REMAINING" | sed 's/^/    /'
            print_warning "These may cause conflicts with home-manager"
        else
            print_success "All nix-env packages successfully removed"
            print_success "All packages now managed declaratively via home-manager"
        fi
    else
        print_success "No nix-env packages found - clean state!"
    fi
    echo ""

    # Backup existing configuration files
    backup_existing_configs

    print_info "Running home-manager switch (automatic, no confirmation needed)..."
    echo ""

    # Run home-manager switch with flake support for declarative Flatpak management
    # This passes nix-flatpak as an input to home.nix, enabling services.flatpak
    print_info "Applying your custom home-manager configuration..."
    print_info "Config: ~/.config/home-manager/home.nix"
    print_info "Using flake for full Flatpak declarative support..."
    echo ""

    # Update flake.lock to ensure we have latest versions of inputs
    local HM_FLAKE_PATH="$HM_CONFIG_DIR/flake.nix"
    if [[ ! -f "$HM_FLAKE_PATH" ]]; then
        print_error "home-manager flake manifest missing: $HM_FLAKE_PATH"
        print_info "The configuration step did not complete successfully."
        print_info "Re-run this script with --force-update after fixing the issue."
        exit 1
    fi

    print_info "Updating flake inputs (nix-flatpak, home-manager, nixpkgs)..."
    if (cd ~/.config/home-manager && nix flake update) 2>&1 | tee /tmp/flake-update.log; then
        print_success "Flake inputs updated successfully"
    else
        print_warning "Flake update failed, continuing with existing lock file..."
        print_info "This is usually fine for first-time installations"
    fi
    echo ""

    # Use home-manager with flakes to enable nix-flatpak module and declarative Flatpak
    # Must specify the configuration name: #username
    local CURRENT_USER=$(whoami)
    #nix-shell -p home-manager
    print_info "Using configuration: homeConfigurations.$CURRENT_USER"
    local hm_exit_code
    if $hm_cli_available; then
        home-manager switch --flake ~/.config/home-manager --show-trace 2>&1 | tee /tmp/home-manager-switch.log
        hm_exit_code=${PIPESTATUS[0]}
    else
        nix run --accept-flake-config "${hm_pkg_ref}" -- switch --flake ~/.config/home-manager --show-trace 2>&1 | tee /tmp/home-manager-switch.log
        hm_exit_code=${PIPESTATUS[0]}
    fi

    if [ $hm_exit_code -eq 0 ]; then
        print_success "Home manager configuration applied successfully!"
        echo ""

        # Source the home-manager session vars to update PATH immediately
        print_info "Updating current shell environment..."
        if [ -f "$HOME/.nix-profile/etc/profile.d/hm-session-vars.sh" ]; then
            # Temporarily disable 'set -u' for sourcing external scripts
            set +u
            source "$HOME/.nix-profile/etc/profile.d/hm-session-vars.sh"
            set -u
            print_success "PATH updated with new packages"
        fi

        # Verify critical packages are now in PATH
        print_info "Verifying package installation..."
        MISSING_COUNT=0
        for pkg in podman python3 ripgrep bat eza fd git; do
            if command -v "$pkg" &>/dev/null; then
                print_success "$pkg found at $(command -v $pkg)"
            else
                print_warning "$pkg not found in PATH yet"
                ((MISSING_COUNT++))
            fi
        done

        if [ $MISSING_COUNT -gt 0 ]; then
            print_warning "$MISSING_COUNT packages not yet in PATH"
            print_info "Restart your shell to load all packages: exec zsh"
        else
            print_success "All critical packages are in PATH!"
        fi
        echo ""
    else
        print_error "home-manager switch failed (exit code: $hm_exit_code)"
        echo ""
        print_warning "Common causes:"
        echo "  • Conflicting files (check ~/.config collisions)"
        echo "  • Syntax errors in home.nix"
        echo "  • Network issues downloading packages"
        echo "  • Package conflicts or missing dependencies"
        echo ""
        print_info "Full log saved to: /tmp/home-manager-switch.log"
        print_info "Backup is at: $HOME_MANAGER_BACKUP"
        echo ""
        print_error "Automatic rollback will restore your previous configuration."
        print_error "Fix the issue above, then run this script again for a fresh start."
        echo ""

        # Trigger cleanup and exit
        exit 1
    fi

    # Apply system-wide changes
    apply_system_changes
}

backup_existing_configs() {
    print_info "Backing up and removing conflicting configuration files..."
    local BACKUP_DIR="$HOME/.config-backups/$(date +%Y%m%d_%H%M%S)"
    mkdir -p "$BACKUP_DIR"

    # Backup and remove VSCodium settings.json to prevent collision
    VSCODIUM_SETTINGS="$HOME/.config/VSCodium/User/settings.json"
    if [ -f "$VSCODIUM_SETTINGS" ] && [ ! -L "$VSCODIUM_SETTINGS" ]; then
        cp "$VSCODIUM_SETTINGS" "$BACKUP_DIR/vscodium-settings.json"
        rm "$VSCODIUM_SETTINGS"
        print_success "Backed up and removed VSCodium settings"
    fi

    # Backup and remove .bashrc if it exists to prevent collision
    if [ -f "$HOME/.bashrc" ] && [ ! -L "$HOME/.bashrc" ]; then
        cp "$HOME/.bashrc" "$BACKUP_DIR/.bashrc"
        rm "$HOME/.bashrc"
        print_success "Backed up and removed .bashrc"
    fi

    # Backup and remove existing .zshrc
    if [ -f "$HOME/.zshrc" ] && [ ! -L "$HOME/.zshrc" ]; then
        cp "$HOME/.zshrc" "$BACKUP_DIR/.zshrc"
        rm "$HOME/.zshrc"
        print_success "Backed up and removed .zshrc"
    fi

    # Backup and remove existing .p10k.zsh
    if [ -f "$HOME/.p10k.zsh" ] && [ ! -L "$HOME/.p10k.zsh" ]; then
        cp "$HOME/.p10k.zsh" "$BACKUP_DIR/.p10k.zsh"
        rm "$HOME/.p10k.zsh"
        print_success "Backed up and removed .p10k.zsh"
    fi

    # Also check for VSCodium User directory conflict
    VSCODIUM_USER_DIR="$HOME/.config/VSCodium/User"
    if [ -d "$VSCODIUM_USER_DIR" ] && [ ! -L "$VSCODIUM_USER_DIR" ]; then
        # Only back up the directory if it has files we care about
        if [ -n "$(ls -A "$VSCODIUM_USER_DIR" 2>/dev/null)" ]; then
            mkdir -p "$BACKUP_DIR/VSCodium-User"
            cp -r "$VSCODIUM_USER_DIR"/* "$BACKUP_DIR/VSCodium-User/" 2>/dev/null || true
            print_info "Backed up VSCodium User directory contents"
        fi
    fi

    if [ -d "$BACKUP_DIR" ] && [ -n "$(ls -A "$BACKUP_DIR" 2>/dev/null)" ]; then
        print_success "All conflicting configs backed up to: $BACKUP_DIR"
    fi
    print_info "Home-manager will now create managed symlinks"
}

apply_system_changes() {
    print_section "Applying System-Wide Changes"

    # Force reload of zsh configuration
    if [ -f "$HOME/.zshrc" ]; then
        print_info "ZSH configuration is managed by home-manager"
        print_info "Configuration file: $HOME/.zshrc"
    fi

    # Ensure p10k wizard script is executable
    if [ -f "$HOME/.local/bin/p10k-setup-wizard.sh" ]; then
        chmod +x "$HOME/.local/bin/p10k-setup-wizard.sh"
        print_success "Made p10k setup wizard executable"
    fi

    # Set ZSH as default shell if not already
    # This matches the NixOS configuration which sets shell = pkgs.zsh
    if [ "$SHELL" != "$(which zsh)" ]; then
        print_info "Setting ZSH as default shell (configured in NixOS)"
        chsh -s "$(which zsh)"
        print_success "Default shell set to ZSH (restart terminal to apply)"
    else
        print_success "ZSH is already your default shell"
    fi

    print_success "System changes applied"

    # Trigger cleanup and exit
        #exit 1
}

# ============================================================================
# Hardware Detection & Optimization
# ============================================================================

detect_gpu_and_cpu() {
    print_section "Detecting Hardware for Optimization"

    # ========================================================================
    # GPU Detection
    # ========================================================================

    # Initialize GPU variables
    GPU_TYPE="unknown"
    GPU_DRIVER=""
    GPU_PACKAGES=""
    LIBVA_DRIVER=""

    # Check for Intel GPU
    if lspci | grep -iE "VGA|3D|Display" | grep -iq "Intel"; then
        GPU_TYPE="intel"
        GPU_DRIVER="intel"
        LIBVA_DRIVER="iHD"  # Intel iHD for Gen 8+ (Broadwell+), or "i965" for older
        GPU_PACKAGES="intel-media-driver vaapiIntel"
        print_success "Detected: Intel GPU"
    fi

    # Check for AMD GPU
    if lspci | grep -iE "VGA|3D|Display" | grep -iq "AMD\|ATI"; then
        GPU_TYPE="amd"
        GPU_DRIVER="amdgpu"
        LIBVA_DRIVER="radeonsi"
        GPU_PACKAGES="mesa amdvlk rocm-opencl-icd"
        print_success "Detected: AMD GPU"
    fi

    # Check for NVIDIA GPU
    if lspci | grep -iE "VGA|3D|Display" | grep -iq "NVIDIA"; then
        GPU_TYPE="nvidia"
        GPU_DRIVER="nvidia"
        LIBVA_DRIVER="nvidia"  # NVIDIA uses different VA-API backend
        GPU_PACKAGES="nvidia-vaapi-driver"
        print_success "Detected: NVIDIA GPU"
        print_warning "NVIDIA on Wayland requires additional configuration"
        print_info "Consider enabling: hardware.nvidia.modesetting.enable = true"
    fi

    # Fallback for systems with no dedicated GPU
    if [ "$GPU_TYPE" == "unknown" ]; then
        print_warning "No dedicated GPU detected - using software rendering"
        GPU_TYPE="software"
        LIBVA_DRIVER=""
        GPU_PACKAGES=""
    fi

    print_info "GPU Type: $GPU_TYPE"
    if [ -n "$LIBVA_DRIVER" ]; then
        print_info "VA-API Driver: $LIBVA_DRIVER"
    fi

    # ========================================================================
    # CPU Detection
    # ========================================================================

    CPU_VENDOR="unknown"
    CPU_MICROCODE=""

    # Detect CPU vendor
    if grep -q "GenuineIntel" /proc/cpuinfo; then
        CPU_VENDOR="intel"
        CPU_MICROCODE="intel-microcode"
        print_success "Detected: Intel CPU"
    elif grep -q "AuthenticAMD" /proc/cpuinfo; then
        CPU_VENDOR="amd"
        CPU_MICROCODE="amd-microcode"
        print_success "Detected: AMD CPU"
    else
        print_warning "Unknown CPU vendor"
    fi

    # Detect CPU core count for optimization
    CPU_CORES=$(nproc)
    print_info "CPU Cores: $CPU_CORES"

    # ========================================================================
    # Memory Detection
    # ========================================================================

    # Total RAM in GB
    TOTAL_RAM_GB=$(free -g | awk '/^Mem:/{print $2}')
    print_info "Total RAM: ${TOTAL_RAM_GB}GB"

    # Set zramSwap memory percentage based on available RAM
    if [ "$TOTAL_RAM_GB" -ge 16 ]; then
        ZRAM_PERCENT=25
    elif [ "$TOTAL_RAM_GB" -ge 8 ]; then
        ZRAM_PERCENT=50
    else
        ZRAM_PERCENT=75
    fi
    print_info "Zram percentage: $ZRAM_PERCENT%"

    echo ""
    print_success "Hardware detection complete"
    echo ""
}

# ============================================================================
# NixOS System Configuration Updates
# ============================================================================

update_nixos_system_config() {
    print_section "Generating Fresh NixOS Configuration"

    local SYSTEM_CONFIG="/etc/nixos/configuration.nix"
    local HARDWARE_CONFIG="/etc/nixos/hardware-configuration.nix"

    # Detect system info
    local HOSTNAME=$(hostname)
    local NIXOS_VERSION=$(nixos-version | cut -d'.' -f1-2)
    local HM_CHANNEL_NAME=""
    local HM_FETCH_URL=""
    local DETECTED_HM_CHANNEL=""

    # Use timezone selected by user (from gather_user_info)
    # If not set, detect current timezone
    if [ -z "$SELECTED_TIMEZONE" ]; then
        SELECTED_TIMEZONE=$(timedatectl show --property=Timezone --value 2>/dev/null || echo "America/New_York")
    fi

    # Detect current locale to preserve user's setting
    local CURRENT_LOCALE=$(localectl status | grep "LANG=" | cut -d= -f2 | tr -d ' ' 2>/dev/null || echo "en_US.UTF-8")

    # Resolve the home-manager channel reference for templating
    if [[ -n "$HOME_MANAGER_CHANNEL_REF" ]]; then
        HM_CHANNEL_NAME="$HOME_MANAGER_CHANNEL_REF"
    fi

    if [[ -n "$HOME_MANAGER_CHANNEL_URL" ]]; then
        DETECTED_HM_CHANNEL="$HOME_MANAGER_CHANNEL_URL"
    fi

    if [[ -z "$DETECTED_HM_CHANNEL" ]]; then
        DETECTED_HM_CHANNEL=$(nix-channel --list | awk '/home-manager/ {print $2}')
    fi

    if [[ -z "$HM_CHANNEL_NAME" && -n "$DETECTED_HM_CHANNEL" ]]; then
        HM_CHANNEL_NAME=$(normalize_channel_name "$DETECTED_HM_CHANNEL")
    fi

    HM_CHANNEL_NAME=$(normalize_channel_name "$HM_CHANNEL_NAME")

    if [[ -z "$HM_CHANNEL_NAME" ]]; then
        HM_CHANNEL_NAME="release-${NIXOS_VERSION}"
        print_warning "Could not auto-detect home-manager channel, defaulting to $HM_CHANNEL_NAME"
    fi

    HM_FETCH_URL="https://github.com/nix-community/home-manager/archive/${HM_CHANNEL_NAME}.tar.gz"
    HOME_MANAGER_CHANNEL_REF="$HM_CHANNEL_NAME"
    HOME_MANAGER_CHANNEL_URL="$HM_FETCH_URL"

    if [[ -z "$HM_FETCH_URL" ]]; then
        print_error "Failed to resolve home-manager tarball URL"
        exit 1
    fi

    print_info "Home-manager channel (system config): $HM_CHANNEL_NAME"

    # Detect hardware for optimization
    detect_gpu_and_cpu

    print_info "System: $HOSTNAME (NixOS $NIXOS_VERSION)"
    print_info "User: $USER"
    print_info "Timezone: $SELECTED_TIMEZONE"
    print_info "Locale: $CURRENT_LOCALE"

    # Backup old config
    if [[ -f "$SYSTEM_CONFIG" ]]; then
        SYSTEM_CONFIG_BACKUP="$SYSTEM_CONFIG.backup.$(date +%Y%m%d_%H%M%S)"
        sudo cp "$SYSTEM_CONFIG" "$SYSTEM_CONFIG_BACKUP"
        print_success "✓ Backed up: $SYSTEM_CONFIG_BACKUP"
    fi

    if [[ -f "$HARDWARE_CONFIG" ]]; then
        mkdir -p "$HM_CONFIG_DIR"

        local TARGET_HARDWARE_CONFIG="$HM_CONFIG_DIR/hardware-configuration.nix"

        # Remove a stale copy so we can replace it with the latest data
        if [[ -e "$TARGET_HARDWARE_CONFIG" || -L "$TARGET_HARDWARE_CONFIG" ]]; then
            rm -f "$TARGET_HARDWARE_CONFIG"
        fi

        # Prefer a symlink so updates to /etc/nixos/hardware-configuration.nix are picked up automatically
        if ln -s "$HARDWARE_CONFIG" "$TARGET_HARDWARE_CONFIG" 2>/dev/null; then
            print_success "Linked hardware-configuration.nix from /etc/nixos into $HM_CONFIG_DIR"
        else
            # Fall back to copying if the symlink cannot be created (e.g. different filesystem)
            if sudo cp "$HARDWARE_CONFIG" "$TARGET_HARDWARE_CONFIG"; then
                sudo chown "$USER":"$USER" "$TARGET_HARDWARE_CONFIG" 2>/dev/null || true
                print_success "Copied hardware-configuration.nix to $HM_CONFIG_DIR for flake builds"
            else
                print_warning "Could not copy hardware-configuration.nix to $HM_CONFIG_DIR"
            fi
        fi
    else
        print_warning "System hardware-configuration.nix not found; run 'sudo nixos-generate-config' if needed"
    fi


    # Generate complete AIDB configuration
    print_info "Generating complete AIDB development configuration..."
    echo ""

    local SCRIPT_DIR="$(cd "$(dirname "${BASH_SOURCE[0]}")" && pwd)"
    local TEMPLATE_DIR="$SCRIPT_DIR/templates"
    local SYSTEM_TEMPLATE="$TEMPLATE_DIR/configuration.nix"
    local GENERATED_CONFIG="$HM_CONFIG_DIR/configuration.nix"
<<<<<<< HEAD

    if [[ ! -f "$SYSTEM_TEMPLATE" ]]; then
        print_error "Missing NixOS configuration template: $SYSTEM_TEMPLATE"
        exit 1
    fi

    install -Dm644 "$SYSTEM_TEMPLATE" "$GENERATED_CONFIG"

=======

    if [[ ! -f "$SYSTEM_TEMPLATE" ]]; then
        print_error "Missing NixOS configuration template: $SYSTEM_TEMPLATE"
        exit 1
    fi

    install -Dm644 "$SYSTEM_TEMPLATE" "$GENERATED_CONFIG"

>>>>>>> 0b8eb73a
    local CONFIG_WRITE_STATUS=$?

    if [ $CONFIG_WRITE_STATUS -ne 0 ]; then
        print_error "Failed to generate configuration"
        return 1
    fi

    local GENERATED_AT
    GENERATED_AT=$(date '+%Y-%m-%d %H:%M:%S %Z')
<<<<<<< HEAD

    local CPU_VENDOR_LABEL="$CPU_VENDOR"
    if [[ -z "$CPU_VENDOR_LABEL" || "$CPU_VENDOR_LABEL" == "unknown" ]]; then
        CPU_VENDOR_LABEL="Unknown"
    else
        CPU_VENDOR_LABEL="${CPU_VENDOR_LABEL^}"
    fi

    local INITRD_KERNEL_MODULES="# initrd.kernelModules handled by hardware-configuration.nix"
    case "$CPU_VENDOR" in
        intel)
            INITRD_KERNEL_MODULES='initrd.kernelModules = [ "i915" ];  # Intel GPU early KMS'
            ;;
        amd)
            INITRD_KERNEL_MODULES='initrd.kernelModules = [ "amdgpu" ];  # AMD GPU early KMS'
            ;;
    esac

    local MICROCODE_SECTION="# hardware.cpu microcode updates managed automatically"
    if [[ -n "$CPU_MICROCODE" && "$CPU_VENDOR" != "unknown" ]]; then
        MICROCODE_SECTION="hardware.cpu.${CPU_VENDOR}.updateMicrocode = true;  # Enable ${CPU_VENDOR_LABEL} microcode updates"
    fi

=======

    local CPU_VENDOR_LABEL="$CPU_VENDOR"
    if [[ -z "$CPU_VENDOR_LABEL" || "$CPU_VENDOR_LABEL" == "unknown" ]]; then
        CPU_VENDOR_LABEL="Unknown"
    else
        CPU_VENDOR_LABEL="${CPU_VENDOR_LABEL^}"
    fi

    local INITRD_KERNEL_MODULES="# initrd.kernelModules handled by hardware-configuration.nix"
    case "$CPU_VENDOR" in
        intel)
            INITRD_KERNEL_MODULES='initrd.kernelModules = [ "i915" ];  # Intel GPU early KMS'
            ;;
        amd)
            INITRD_KERNEL_MODULES='initrd.kernelModules = [ "amdgpu" ];  # AMD GPU early KMS'
            ;;
    esac

    local MICROCODE_SECTION="# hardware.cpu microcode updates managed automatically"
    if [[ -n "$CPU_MICROCODE" && "$CPU_VENDOR" != "unknown" ]]; then
        MICROCODE_SECTION="hardware.cpu.${CPU_VENDOR}.updateMicrocode = true;  # Enable ${CPU_VENDOR_LABEL} microcode updates"
    fi

>>>>>>> 0b8eb73a
    local gpu_hardware_section
    case "$GPU_TYPE" in
        intel)
            gpu_hardware_section=$(cat <<'EOF'
hardware.opengl = {
    enable = true;
    extraPackages = with pkgs; [
      intel-media-driver  # VAAPI driver for Broadwell+ (>= 5th gen)
      vaapiIntel          # Older VAAPI driver for Haswell and older
      vaapiVdpau
      libvdpau-va-gl
      intel-compute-runtime  # OpenCL support
    ];
    driSupport = true;
    driSupport32Bit = true;  # For 32-bit applications
};
EOF
)
            ;;
        amd)
            gpu_hardware_section=$(cat <<'EOF'
hardware.opengl = {
    enable = true;
    extraPackages = with pkgs; [
      mesa              # Open-source AMD drivers
      amdvlk            # AMD Vulkan driver
      rocm-opencl-icd   # AMD OpenCL support
    ];
    driSupport = true;
    driSupport32Bit = true;
};
EOF
)
            ;;
        nvidia)
            gpu_hardware_section=$(cat <<'EOF'
# NVIDIA GPU configuration (auto-detected)
# Note: NVIDIA on Wayland requires additional setup
services.xserver.videoDrivers = [ "nvidia" ];
hardware.nvidia = {
    modesetting.enable = true;  # Required for Wayland
    open = false;  # Use proprietary driver (better performance)
    nvidiaSettings = true;  # Enable nvidia-settings GUI
    # Optional: Power management (for laptops)
    # powerManagement.enable = true;
};
hardware.opengl = {
    enable = true;
    driSupport = true;
    driSupport32Bit = true;
};
EOF
)
            ;;
        *)
            gpu_hardware_section="# No dedicated GPU configuration required (software rendering)"
            ;;
    esac

    local cosmic_gpu_block
    if [[ "$GPU_TYPE" != "software" && "$GPU_TYPE" != "unknown" && -n "$LIBVA_DRIVER" ]]; then
        local gpu_label="${GPU_TYPE^}"
        cosmic_gpu_block=$(cat <<EOF
# Hardware acceleration enabled (auto-detected: ${gpu_label} GPU)
    # VA-API driver: $LIBVA_DRIVER for video decode/encode acceleration
    extraSessionCommands = ''
      # Enable hardware video acceleration
      export LIBVA_DRIVER_NAME=$LIBVA_DRIVER
      # Enable touch/gesture support for trackpads
      export MOZ_USE_XINPUT2=1
    '';
EOF
)
    else
        cosmic_gpu_block=$(cat <<'EOF'
# No dedicated GPU detected - using software rendering
    # Hardware acceleration disabled
EOF
)
    fi

    local total_ram_value="${TOTAL_RAM_GB:-0}"
    local zram_value="${ZRAM_PERCENT:-50}"

    SCRIPT_VERSION_VALUE="$SCRIPT_VERSION" \
    GENERATED_AT="$GENERATED_AT" \
    HOSTNAME_VALUE="$HOSTNAME" \
    USER_VALUE="$USER" \
    CPU_VENDOR_LABEL_VALUE="$CPU_VENDOR_LABEL" \
    INITRD_KERNEL_MODULES_VALUE="$INITRD_KERNEL_MODULES" \
    MICROCODE_SECTION_VALUE="$MICROCODE_SECTION" \
    GPU_HARDWARE_SECTION_VALUE="$gpu_hardware_section" \
    COSMIC_GPU_BLOCK_VALUE="$cosmic_gpu_block" \
    SELECTED_TIMEZONE_VALUE="$SELECTED_TIMEZONE" \
    CURRENT_LOCALE_VALUE="$CURRENT_LOCALE" \
    NIXOS_VERSION_VALUE="$NIXOS_VERSION" \
    ZRAM_PERCENT_VALUE="$zram_value" \
    TOTAL_RAM_GB_VALUE="$total_ram_value" \
    python3 - "$GENERATED_CONFIG" <<'PY'
import os
import sys

path = sys.argv[1]
with open(path, "r", encoding="utf-8") as f:
    text = f.read()

replacements = {
    "@SCRIPT_VERSION@": os.environ.get("SCRIPT_VERSION_VALUE", ""),
    "@GENERATED_AT@": os.environ.get("GENERATED_AT", ""),
    "@HOSTNAME@": os.environ.get("HOSTNAME_VALUE", ""),
    "@USER@": os.environ.get("USER_VALUE", ""),
    "@CPU_VENDOR_LABEL@": os.environ.get("CPU_VENDOR_LABEL_VALUE", "Unknown"),
    "@INITRD_KERNEL_MODULES@": os.environ.get("INITRD_KERNEL_MODULES_VALUE", ""),
    "@MICROCODE_SECTION@": os.environ.get("MICROCODE_SECTION_VALUE", ""),
    "@GPU_HARDWARE_SECTION@": os.environ.get("GPU_HARDWARE_SECTION_VALUE", ""),
    "@COSMIC_GPU_BLOCK@": os.environ.get("COSMIC_GPU_BLOCK_VALUE", ""),
    "@SELECTED_TIMEZONE@": os.environ.get("SELECTED_TIMEZONE_VALUE", "UTC"),
    "@CURRENT_LOCALE@": os.environ.get("CURRENT_LOCALE_VALUE", "en_US.UTF-8"),
    "@NIXOS_VERSION@": os.environ.get("NIXOS_VERSION_VALUE", "23.11"),
    "@ZRAM_PERCENT@": os.environ.get("ZRAM_PERCENT_VALUE", "50"),
    "@TOTAL_RAM_GB@": os.environ.get("TOTAL_RAM_GB_VALUE", "0"),
}

for placeholder, value in replacements.items():
    text = text.replace(placeholder, value)

with open(path, "w", encoding="utf-8") as f:
    f.write(text)
PY

    local render_status=$?
    if [ $render_status -ne 0 ]; then
        print_error "Failed to render configuration template"
        return 1
    fi

    print_success "✓ Complete AIDB configuration generated"
    print_info "Includes: Cosmic Desktop, Podman, Fonts, Audio, ZSH"
    echo ""

    # Apply the new configuration
    print_section "Applying New Configuration"
    print_warning "Running: sudo nixos-rebuild switch --flake $HM_CONFIG_DIR#$HOSTNAME"
    print_info "This will download and install all AIDB components using the generated flake..."
    print_info "May take 10-20 minutes on first run"
    echo ""

    if sudo nixos-rebuild switch --flake "$HM_CONFIG_DIR#$HOSTNAME" 2>&1 | tee /tmp/nixos-rebuild.log; then
        print_success "✓ NixOS system configured successfully!"
        print_success "✓ AIDB development environment ready"
        echo ""

        # Configure Flatpak for COSMIC Store
        print_section "Configuring Flatpak for COSMIC App Store"
        print_info "Adding Flathub repository for user..."
        if flatpak remote-add --user --if-not-exists flathub https://dl.flathub.org/repo/flathub.flatpakrepo 2>/dev/null; then
            print_success "✓ Flathub repository added"
            print_info "COSMIC Store can now install Flatpak applications"
        else
            print_warning "Flatpak repository setup skipped (may already exist)"
        fi
        echo ""
    else
        print_error "nixos-rebuild failed - restoring backup"
        sudo cp "$SYSTEM_CONFIG_BACKUP" "$SYSTEM_CONFIG"
        print_info "Backup restored. Check: /tmp/nixos-rebuild.log"
        exit 1
    fi
}


# ============================================================================
# Flake Integration & AIDB Development Environment
# ============================================================================

setup_flake_environment() {
    print_section "Setting Up Flake-based Development Environment"

    # Check if flake.nix exists in the NixOS-Quick-Deploy directory
    FLAKE_DIR="$HM_CONFIG_DIR"
    FLAKE_FILE="$FLAKE_DIR/flake.nix"

    if [[ ! -f "$FLAKE_FILE" ]]; then
        print_warning "flake.nix not found at $FLAKE_FILE"
        print_info "Flake integration will be skipped"
        return 1
    fi

    print_success "Found flake.nix at $FLAKE_FILE"

    # Check if activation script already exists (IDEMPOTENCY CHECK)
    if [ -f "$HOME/.local/bin/aidb-dev-env" ] && [ -f "$HOME/.config/zsh/aidb-flake.zsh" ]; then
        print_success "✓ Flake activation scripts already configured"
        print_info "Skipping flake setup (idempotent)"

        # Still check if flake needs update
        print_info "Verifying flake environment is cached..."
        if cd "$FLAKE_DIR" && nix flake metadata >/dev/null 2>&1; then
            print_success "✓ Flake environment is ready"
            cd - > /dev/null
            echo ""
            return 0
        fi
        cd - > /dev/null 2>&1 || true
    fi

    # Enable experimental features for flakes
    print_info "Ensuring Nix flakes are enabled..."
    mkdir -p "$HOME/.config/nix"
    cat > "$HOME/.config/nix/nix.conf" <<'NIXCONF'
experimental-features = nix-command flakes
NIXCONF
    print_success "Nix flakes enabled"

    # Build the flake development shell to ensure all packages are available
    print_info "Building flake development environment (this may take a few minutes)..."
    echo ""

    if cd "$FLAKE_DIR" && nix develop --command echo "Flake environment built successfully" 2>&1 | tee /tmp/flake-build.log; then
        print_success "Flake development environment built and cached"
        echo ""
        cd - > /dev/null
    else
        local flake_exit_code=$?
        cd - > /dev/null 2>&1 || true
        print_error "Failed to build flake environment (exit code: $flake_exit_code)"
        echo ""
        print_warning "Common causes:"
        echo "  • Syntax error in flake.nix"
        echo "  • Network issues downloading dependencies"
        echo "  • Flakes not enabled in system configuration"
        echo ""
        print_info "Full log saved to: /tmp/flake-build.log"
        print_info "You can manually build it later with: cd $FLAKE_DIR && nix develop"
        echo ""
        print_warning "This is not critical - continuing without flake environment"
        echo ""
    fi

    # Create a convenient activation script
    print_info "Creating flake activation script..."
    cat > "$HOME/.local/bin/aidb-dev-env" <<'DEVENV'
#!/usr/bin/env bash
# AIDB Development Environment Activator
# Enters the flake development shell with all AIDB tools

FLAKE_DIR="/home/$USER/.config/home-manager/"

if [[ ! -f "$FLAKE_DIR/flake.nix" ]]; then
    echo "Error: flake.nix not found at $FLAKE_DIR"
    exit 1
fi

echo "Entering AIDB development environment..."
cd "$FLAKE_DIR" && exec nix develop
DEVENV

    # Fix the $USER variable in the script
    sed -i "s|\$USER|$USER|g" "$HOME/.local/bin/aidb-dev-env"
    chmod +x "$HOME/.local/bin/aidb-dev-env"
    print_success "Created aidb-dev-env activation script"

    # Add flake information to shell profile
    print_info "Adding flake information to ZSH profile..."
    mkdir -p "$HOME/.config/zsh"
    cat > "$HOME/.config/zsh/aidb-flake.zsh" <<'ZSHFLAKE'

# AIDB Flake Integration
# Quick access to AIDB development environment

alias aidb-dev='aidb-dev-env'
alias aidb-shell='cd ~/.config/home-manager/ && nix develop'
alias aidb-update='cd ~/.config/home-manager/ && nix flake update'

# Show AIDB development environment info
aidb-info() {
    echo "AIDB Development Environment"
    echo "  Flake location: ~/.config/home-manager/flake.nix"
    echo "  Enter dev env:  aidb-dev or aidb-shell"
    echo "  Update flake:   aidb-update"
    echo ""
    echo "Available in dev environment:"
    echo "  - Podman + podman-compose"
    echo "  - Python 3.11 with cryptography, fastapi, uvicorn"
    echo "  - SQLite, OpenSSL, Git, jq, curl"
    echo "  - inotify-tools (for Guardian file watching)"
}
ZSHFLAKE

    # Source this in .zshrc if not already done
    if ! grep -q "aidb-flake.zsh" "$HOME/.zshrc" 2>/dev/null; then
        echo 'source ~/.config/zsh/aidb-flake.zsh' >> "$HOME/.zshrc"
        print_success "Added AIDB flake aliases to .zshrc"
    fi

    print_success "Flake environment setup complete!"
    print_info "Use 'aidb-dev' or 'aidb-shell' to enter the development environment"
}

# ============================================================================
# Claude Code Installation & Configuration
# ============================================================================

install_claude_code() {
    print_section "Installing Claude Code"

    # Set up NPM paths
    export NPM_CONFIG_PREFIX=~/.npm-global
    mkdir -p ~/.npm-global/bin
    export PATH=~/.npm-global/bin:$PATH

    # Check if Claude Code already installed (SMART CHANGE DETECTION)
    CLI_FILE="$HOME/.npm-global/lib/node_modules/@anthropic-ai/claude-code/cli.js"
    WRAPPER_FILE="$HOME/.npm-global/bin/claude-wrapper"

    if [ -f "$CLI_FILE" ] && [ -f "$WRAPPER_FILE" ] && [ "$FORCE_UPDATE" = false ]; then
        # Check if wrapper still works
        if ~/.npm-global/bin/claude-wrapper --version >/dev/null 2>&1; then
            CLAUDE_VERSION=$(~/.npm-global/bin/claude-wrapper --version 2>/dev/null | head -n1)
            print_success "✓ Claude Code installed: ${CLAUDE_VERSION}"

            # Check if there's an update available
            print_info "Checking for Claude Code updates..."
            LATEST_VERSION=$(npm view @anthropic-ai/claude-code version 2>/dev/null || echo "")

            if [ -n "$LATEST_VERSION" ]; then
                # Extract version numbers for comparison
                CURRENT_VER=$(echo "$CLAUDE_VERSION" | grep -oP '\d+\.\d+\.\d+' || echo "0.0.0")

                if [ "$CURRENT_VER" != "$LATEST_VERSION" ]; then
                    print_warning "Update available: $CURRENT_VER → $LATEST_VERSION"

                    if confirm "Update Claude Code to latest version?" "y"; then
                        print_info "Updating Claude Code..."
                        # Continue to update
                    else
                        print_info "Skipping update - keeping version $CURRENT_VER"
                        echo ""
                        return 0
                    fi
                else
                    print_success "✓ Claude Code is up-to-date (v$CURRENT_VER)"
                    echo ""
                    return 0
                fi
            else
                print_info "Skipping version check (npm registry unavailable)"
                print_success "✓ Claude Code wrapper working, keeping current version"
                echo ""
                return 0
            fi
        else
            print_warning "Claude Code installed but wrapper not working"
            print_info "Will recreate wrapper..."
            # Continue to recreate wrapper
        fi
    fi

    # Install or update Claude Code
    if [ -f "$CLI_FILE" ]; then
        print_info "Updating @anthropic-ai/claude-code via npm..."
    else
        print_info "Installing @anthropic-ai/claude-code via npm..."
    fi

    if npm install -g @anthropic-ai/claude-code 2>&1 | tee /tmp/claude-code-install.log; then
        print_success "Claude Code npm package installed/updated"
    else
        local npm_exit_code=$?
        print_error "Failed to install Claude Code (exit code: $npm_exit_code)"
        echo ""
        print_warning "Common causes:"
        echo "  • Network connection issues"
        echo "  • NPM registry unavailable"
        echo "  • Insufficient disk space"
        echo "  • Node.js not properly installed"
        echo ""
        print_info "Full log saved to: /tmp/claude-code-install.log"
        print_warning "Claude Code integration will be skipped - you can install it manually later"
        echo ""
        print_info "Manual installation:"
        echo "  export NPM_CONFIG_PREFIX=~/.npm-global"
        echo "  npm install -g @anthropic-ai/claude-code"
        echo ""
        return 1
    fi

    # Verify installation
    CLI_FILE="$HOME/.npm-global/lib/node_modules/@anthropic-ai/claude-code/cli.js"
    if [ ! -f "$CLI_FILE" ]; then
        print_error "Claude Code CLI not found at $CLI_FILE"
        return 1
    fi

    # Make CLI executable
    chmod +x "$CLI_FILE"
    print_success "Claude Code CLI is executable"

    # Create smart Node.js wrapper
    print_info "Creating smart Node.js wrapper..."

    cat > ~/.npm-global/bin/claude-wrapper << 'WRAPPER_EOF'
#!/usr/bin/env bash
# Smart Claude Code Wrapper - Finds Node.js dynamically
# Works across Node.js updates and NixOS rebuilds

# Strategy 1: Try common Nix profile locations (fastest)
NODE_LOCATIONS=(
    "$HOME/.nix-profile/bin/node"
    "/run/current-system/sw/bin/node"
    "/nix/var/nix/profiles/default/bin/node"
    "$(which node 2>/dev/null)"
)

NODE_BIN=""
for node_path in "${NODE_LOCATIONS[@]}"; do
    # Resolve symlinks to get actual Nix store path
    if [ -n "$node_path" ] && [ -x "$node_path" ]; then
        NODE_BIN=$(readlink -f "$node_path" 2>/dev/null || echo "$node_path")
        if [ -x "$NODE_BIN" ]; then
            break
        fi
    fi
done

# Strategy 2: Search PATH if not found
if [ -z "$NODE_BIN" ] || [ ! -x "$NODE_BIN" ]; then
    NODE_BIN=$(command -v node 2>/dev/null)
    if [ -n "$NODE_BIN" ]; then
        NODE_BIN=$(readlink -f "$NODE_BIN")
    fi
fi

# Strategy 3: Find in Nix store directly (last resort)
if [ -z "$NODE_BIN" ] || [ ! -x "$NODE_BIN" ]; then
    NODE_BIN=$(find /nix/store -maxdepth 2 -name "node" -type f -executable 2>/dev/null | grep -m1 "nodejs.*bin/node" || echo "")
fi

# Fail if still not found
if [ -z "$NODE_BIN" ] || [ ! -x "$NODE_BIN" ]; then
    echo "Error: Could not find Node.js executable" >&2
    echo "Searched locations:" >&2
    printf '%s\n' "${NODE_LOCATIONS[@]}" >&2
    echo "PATH: $PATH" >&2
    exit 127
fi

# Path to Claude Code CLI
CLAUDE_CLI="$HOME/.npm-global/lib/node_modules/@anthropic-ai/claude-code/cli.js"

if [ ! -f "$CLAUDE_CLI" ]; then
    echo "Error: Claude Code CLI not found at $CLAUDE_CLI" >&2
    exit 127
fi

# Execute with Node.js
exec "$NODE_BIN" "$CLAUDE_CLI" "$@"
WRAPPER_EOF

    chmod +x ~/.npm-global/bin/claude-wrapper
    print_success "Created claude-wrapper"

    # Test the wrapper
    if ~/.npm-global/bin/claude-wrapper --version >/dev/null 2>&1; then
        CLAUDE_VERSION=$(~/.npm-global/bin/claude-wrapper --version 2>/dev/null | head -n1)
        print_success "Claude Code wrapper works! Version: ${CLAUDE_VERSION}"
        CLAUDE_EXEC_PATH="$HOME/.npm-global/bin/claude-wrapper"
    else
        print_warning "Wrapper test inconclusive, but created"
        CLAUDE_EXEC_PATH="$HOME/.npm-global/bin/claude-wrapper"
    fi

    # Create VSCodium wrapper
    print_info "Creating VSCodium wrapper..."
    mkdir -p ~/.local/bin

    cat > ~/.local/bin/codium-wrapped << 'CODIUM_WRAPPER_EOF'
#!/usr/bin/env bash
# VSCodium wrapper that ensures Claude Code is in PATH

export NPM_CONFIG_PREFIX="$HOME/.npm-global"
export PATH="$HOME/.npm-global/bin:$HOME/.local/bin:$PATH"

# Debug mode
if [ -n "$CODIUM_DEBUG" ]; then
    echo "NPM_CONFIG_PREFIX: $NPM_CONFIG_PREFIX"
    echo "PATH: $PATH"
    echo "Claude wrapper: $(which claude-wrapper 2>/dev/null || echo 'not found')"
fi

exec codium "$@"
CODIUM_WRAPPER_EOF

    chmod +x ~/.local/bin/codium-wrapped
    print_success "VSCodium wrapper created"
}

configure_vscodium_for_claude() {
    print_section "Adding Claude Code Configuration to VSCodium"

    # Get paths for environment variables
    NODE_BIN_DIR=$(dirname $(readlink -f $(which node) 2>/dev/null) 2>/dev/null || echo "$HOME/.nix-profile/bin")
    NIX_PROFILE_BIN="$HOME/.nix-profile/bin"
    CLAUDE_EXEC_PATH="$HOME/.npm-global/bin/claude-wrapper"

    print_info "Node.js bin directory: $NODE_BIN_DIR"
    print_info "Nix profile bin: $NIX_PROFILE_BIN"
    print_info "Claude wrapper: $CLAUDE_EXEC_PATH"

    SETTINGS_FILE="$HOME/.config/VSCodium/User/settings.json"

    # Check if Claude Code settings already configured (IDEMPOTENCY CHECK)
    if [ -f "$SETTINGS_FILE" ]; then
        if jq -e '."claude-code.executablePath"' "$SETTINGS_FILE" >/dev/null 2>&1; then
            print_success "✓ Claude Code already configured in VSCodium settings"
            print_info "Skipping configuration (idempotent)"

            # Update paths if they've changed (silent update)
            jq --arg execPath "$CLAUDE_EXEC_PATH" \
               --arg nixBin "$NIX_PROFILE_BIN" \
               --arg nodeBin "$NODE_BIN_DIR" \
               --arg npmModules "$HOME/.npm-global/lib/node_modules" \
               '."claude-code.executablePath" = $execPath |
                ."claudeCode.executablePath" = $execPath |
                ."claude-code.claudeProcessWrapper" = $execPath |
                ."claudeCode.claudeProcessWrapper" = $execPath' \
               "$SETTINGS_FILE" > "$SETTINGS_FILE.tmp" && mv "$SETTINGS_FILE.tmp" "$SETTINGS_FILE"

            print_success "✓ Paths updated to current system"
            echo ""
            return 0
        fi
    fi

    # Backup existing settings ONLY if making changes
    if [ -f "$SETTINGS_FILE" ]; then
        cp "$SETTINGS_FILE" "$SETTINGS_FILE.backup.$(date +%s)"
        print_success "Backed up existing settings"
    fi

    # Use jq to merge Claude Code settings with existing settings
    # This preserves home-manager's declarative settings while adding dynamic paths
    if command -v jq &> /dev/null && [ -f "$SETTINGS_FILE" ]; then
        print_info "Merging Claude Code settings with existing configuration..."

        TEMP_SETTINGS=$(mktemp)
        jq --arg execPath "$CLAUDE_EXEC_PATH" \
           --arg nixBin "$NIX_PROFILE_BIN" \
           --arg nodeBin "$NODE_BIN_DIR" \
           --arg npmModules "$HOME/.npm-global/lib/node_modules" \
           '. + {
              "claude-code.executablePath": $execPath,
              "claude-code.claudeProcessWrapper": $execPath,
              "claude-code.environmentVariables": [
                {
                  "name": "PATH",
                  "value": ($nixBin + ":" + $nodeBin + ":/run/current-system/sw/bin:${env:PATH}")
                },
                {
                  "name": "NODE_PATH",
                  "value": $npmModules
                }
              ],
              "claude-code.autoStart": false,
              "claudeCode.executablePath": $execPath,
              "claudeCode.claudeProcessWrapper": $execPath,
              "claudeCode.environmentVariables": [
                {
                  "name": "PATH",
                  "value": ($nixBin + ":" + $nodeBin + ":/run/current-system/sw/bin:${env:PATH}")
                },
                {
                  "name": "NODE_PATH",
                  "value": $npmModules
                }
              ],
              "claudeCode.autoStart": false
           }' "$SETTINGS_FILE" > "$TEMP_SETTINGS"

        mv "$TEMP_SETTINGS" "$SETTINGS_FILE"
        print_success "Claude Code settings merged successfully"
    else
        print_warning "jq not available, creating full settings file"
        # Fallback: create complete settings file
        cat > "$SETTINGS_FILE" << 'SETTINGS_EOF'
{
  "claude-code.executablePath": "CLAUDE_EXEC_PATH_PLACEHOLDER",
  "claude-code.claudeProcessWrapper": "CLAUDE_EXEC_PATH_PLACEHOLDER",
  "claude-code.environmentVariables": [
    {"name": "PATH", "value": "NIX_PROFILE_BIN_PLACEHOLDER:NODE_BIN_DIR_PLACEHOLDER:/run/current-system/sw/bin:${env:PATH}"},
    {"name": "NODE_PATH", "value": "NPM_MODULES_PLACEHOLDER"}
  ],
  "claude-code.autoStart": false,
  "claudeCode.executablePath": "CLAUDE_EXEC_PATH_PLACEHOLDER",
  "claudeCode.claudeProcessWrapper": "CLAUDE_EXEC_PATH_PLACEHOLDER",
  "claudeCode.environmentVariables": [
    {"name": "PATH", "value": "NIX_PROFILE_BIN_PLACEHOLDER:NODE_BIN_DIR_PLACEHOLDER:/run/current-system/sw/bin:${env:PATH}"},
    {"name": "NODE_PATH", "value": "NPM_MODULES_PLACEHOLDER"}
  ],
  "claudeCode.autoStart": false
}
SETTINGS_EOF
        # Replace placeholders
        sed -i "s|CLAUDE_EXEC_PATH_PLACEHOLDER|${CLAUDE_EXEC_PATH}|g" "$SETTINGS_FILE"
        sed -i "s|NIX_PROFILE_BIN_PLACEHOLDER|${NIX_PROFILE_BIN}|g" "$SETTINGS_FILE"
        sed -i "s|NODE_BIN_DIR_PLACEHOLDER|${NODE_BIN_DIR}|g" "$SETTINGS_FILE"
        sed -i "s|NPM_MODULES_PLACEHOLDER|${HOME}/.npm-global/lib/node_modules|g" "$SETTINGS_FILE"
        print_success "Claude Code settings created"
    fi
}

install_vscodium_extensions() {
    print_section "Installing Additional VSCodium Extensions"

    # Export PATH
    export PATH="$HOME/.npm-global/bin:$HOME/.local/bin:$PATH"

    # Kill any running VSCodium instances
    pkill -f "codium" 2>/dev/null && print_info "Killed running VSCodium processes" || true
    sleep 2

    # Function to install extension with retry
    install_ext() {
        local ext=$1
        local name=$2

        print_info "Installing: ${name}"

        for i in {1..3}; do
            if codium --install-extension "$ext" 2>/dev/null; then
                print_success "${name} installed"
                return 0
            else
                if [ $i -lt 3 ]; then
                    print_warning "Retry $i/3..."
                    sleep 2
                fi
            fi
        done

        print_warning "${name} - install manually if needed"
        return 1
    }

    # Note: Base extensions (Nix IDE, GitLens, Prettier, EditorConfig)
    # are already installed via home-manager's programs.vscode.extensions

    # Install Claude Code (main addition)
    print_info "Installing Claude Code extension..."
    install_ext "Anthropic.claude-code" "Claude Code"

    # Install additional helpful extensions not in nixpkgs
    print_info "Installing additional development extensions..."
    install_ext "dbaeumer.vscode-eslint" "ESLint"
    install_ext "mhutchie.git-graph" "Git Graph"
    install_ext "golang.go" "Go"
    install_ext "rust-lang.rust-analyzer" "Rust Analyzer"
    install_ext "usernamehw.errorlens" "Error Lens"
    install_ext "tamasfe.even-better-toml" "Even Better TOML"
    install_ext "redhat.vscode-yaml" "YAML"
    install_ext "mechatroner.rainbow-csv" "Rainbow CSV"
    install_ext "gruntfuggly.todo-tree" "Todo Tree"
    install_ext "pkief.material-icon-theme" "Material Icon Theme"
    install_ext "ms-azuretools.vscode-docker" "Docker"
    install_ext "hashicorp.terraform" "Terraform"

    print_success "Additional extensions installation complete"
}

# ============================================================================
# Post-Install Instructions
# ============================================================================

print_post_install() {
    print_section "Installation Complete!"

    echo ""
    echo -e "${GREEN}✓ NixOS Quick Deploy Complete - FULLY CONFIGURED!${NC}"
    echo ""
    echo -e "${BLUE}What was installed and configured:${NC}"
    echo ""
    echo -e "  ${GREEN}System Configuration (via nixos-rebuild):${NC}"
    echo "    • Nix flakes enabled"
    echo "    • Podman virtualization enabled"
    echo "    • Cosmic desktop environment enabled"
    echo "    • Unfree packages allowed"
    echo ""
    echo -e "  ${GREEN}AIDB Prerequisites (via home-manager):${NC}"
    echo "    • Podman + podman-compose (container runtime)"
    echo "    • SQLite (Tier 1 Guardian database)"
    echo "    • Python 3.11 + pip + virtualenv"
    echo "    • OpenSSL, inotify-tools, bc"
    echo ""
    echo -e "  ${GREEN}NixOS Development Tools:${NC}"
    echo "    • Nix tools (nix-tree, nixpkgs-fmt, alejandra, statix, etc.)"
    echo "    • VSCodium with NixOS + Claude Code extensions"
    echo ""
    echo -e "  ${GREEN}Claude Code Integration:${NC}"
    echo "    • Claude Code CLI installed globally"
    echo "    • Smart Node.js wrapper (fixes Error 127)"
    echo "    • VSCodium fully configured for Claude Code"
    echo "    • All required extensions installed"
    echo ""
    echo -e "  ${GREEN}Modern CLI & Terminal:${NC}"
    echo "    • ZSH with Powerlevel10k theme"
    echo "    • Modern tools (ripgrep, bat, eza, fzf, fd, etc.)"
    echo "    • Alacritty terminal"
    echo "    • Git with aliases"
    echo ""
    echo -e "  ${GREEN}Desktop Environment:${NC}"
    echo "    • Cosmic desktop components (cosmic-edit, cosmic-files, cosmic-term)"
    echo "    • Modern Rust-based desktop environment"
    echo ""
    echo -e "  ${GREEN}Flake-based AIDB Environment:${NC}"
    echo "    • Development shell with all AIDB dependencies"
    echo "    • Commands: aidb-dev, aidb-shell, aidb-info"
    echo "    • Auto-configured Python environment"
    echo ""
    echo -e "${BLUE}Important Notes:${NC}"
    echo -e "  1. ${YELLOW}REBOOT REQUIRED:${NC} System configuration changed (Cosmic desktop added)"
    echo -e "     Run: ${GREEN}sudo reboot${NC}"
    echo -e "  2. ${YELLOW}After reboot:${NC} Select \"Cosmic\" from the session menu at login"
    echo -e "  3. ${YELLOW}Restart your terminal:${NC} exec zsh (or after reboot)"
    echo -e "  4. VSCodium command: ${GREEN}codium${NC} or ${GREEN}codium-wrapped${NC}"
    echo -e "  5. Claude Code wrapper: ${GREEN}~/.npm-global/bin/claude-wrapper${NC}"
    echo -e "  6. ${GREEN}All configurations applied automatically!${NC}"
    echo ""
    echo -e "${BLUE}Next Steps - Deploy AIDB:${NC}"
    echo -e "  ${GREEN}1. Clone AIDB repository:${NC}"
    echo "     git clone <your-repo> ~/Documents/AI-Opitmizer"
    echo "     cd ~/Documents/AI-Opitmizer"
    echo ""
    echo -e "  ${GREEN}2. Setup AIDB template:${NC}"
    echo "     bash aidb-quick-setup.sh --template"
    echo ""
    echo -e "  ${GREEN}3. Create your first project:${NC}"
    echo "     bash aidb-quick-setup.sh --project MyProject"
    echo ""
    echo -e "  ${GREEN}4. Start AIDB:${NC}"
    echo "     cd ~/Documents/Projects/MyProject/.aidb/deployment/"
    echo "     ./scripts/start.sh"
    echo ""
    echo -e "  ${GREEN}5. Verify AIDB is running:${NC}"
    echo "     curl http://localhost:8000/health"
    echo ""
    echo -e "${BLUE}Useful Commands:${NC}"
    echo -e "  ${GREEN}NixOS:${NC}"
    echo "    nrs              # sudo nixos-rebuild switch"
    echo "    hms              # home-manager switch"
    echo "    nfu              # nix flake update"
    echo ""
    echo -e "  ${GREEN}AIDB Development Environment:${NC}"
    echo "    aidb-dev         # Enter flake dev environment with all tools"
    echo "    aidb-shell       # Alternative way to enter dev environment"
    echo "    aidb-info        # Show AIDB environment information"
    echo "    aidb-update      # Update flake dependencies"
    echo ""
    echo -e "  ${GREEN}Container Management:${NC}"
    echo "    podman pod ps    # List running pods"
    echo "    podman ps        # List running containers"
    echo ""
    echo -e "  ${GREEN}Development:${NC}"
    echo "    nixpkgs-fmt      # Format Nix code"
    echo "    alejandra        # Alternative Nix formatter"
    echo "    statix check     # Lint Nix code"
    echo "    lg               # lazygit"
    echo ""
    echo -e "${BLUE}Documentation:${NC}"
    echo "  • AIDB docs: ~/Documents/AI-Opitmizer/README.md"
    echo "  • Shared knowledge: ~/Documents/AI-Opitmizer/.aidb-shared-knowledge/"
    echo "  • Home manager: https://nix-community.github.io/home-manager/"
    echo ""
    echo -e "${GREEN}System is ready! Now deploy AIDB when you're ready.${NC}"
    echo ""
}

# ============================================================================
# Main
# ============================================================================

main() {
    # Parse arguments
    while [[ $# -gt 0 ]]; do
        case $1 in
            --force-update|-f)
                FORCE_UPDATE=true
                shift
                ;;
            --help|-h)
                print_usage
                exit 0
                ;;
            *)
                echo "Unknown option: $1"
                print_usage
                exit 1
                ;;
        esac
    done

    print_header

    # Check if running with proper permissions
    if [[ $EUID -eq 0 ]]; then
        print_error "This script should NOT be run as root"
        print_info "It will use sudo when needed for system operations"
        exit 1
    fi

    if [ "$FORCE_UPDATE" = true ]; then
        print_warning "Force update mode enabled - will recreate all configurations"
        echo ""
    fi

    check_prerequisites
    gather_user_info

    # Step 0: Select NixOS version (25.11 or current)
    # This must run before updating channels
    select_nixos_version

    # Step 1: Update NixOS system configuration (Cosmic, Podman, Flakes)
    # This runs first so system-level packages are available
    update_nixos_system_config

    # Step 2: Create and apply home-manager configuration (user packages)
    create_home_manager_config
    apply_home_manager_config

    # Step 3: Flake integration (runs after home-manager to use packages for AIDB development)
    # Non-critical - errors won't stop deployment
    if ! setup_flake_environment; then
        print_warning "Flake environment setup had issues (see above)"
        print_info "You can set it up manually later if needed"
        echo ""
    fi

    # Step 4: Claude Code integration (runs after home-manager so Node.js is available)
    # Non-critical - errors won't stop deployment
    if install_claude_code; then
        configure_vscodium_for_claude || print_warning "VSCodium configuration had issues"
        install_vscodium_extensions || print_warning "Some VSCodium extensions may not have installed"
    else
        print_warning "Claude Code installation skipped due to errors"
        print_info "You can install it manually later if needed"
        echo ""
    fi


    print_post_install

    # NEVER auto-reboot - just provide clear instructions
    echo ""
    print_section "Setup Complete!"
    echo ""
    print_warning "IMPORTANT: System reboot required"
    echo ""
    echo -e "${YELLOW}╔════════════════════════════════════════════════════════════════╗${NC}"
    echo -e "${YELLOW}║${NC}  MANUAL REBOOT REQUIRED                                       ${YELLOW}║${NC}"
    echo -e "${YELLOW}╚════════════════════════════════════════════════════════════════╝${NC}"
    echo ""
    echo -e "${BLUE}A reboot is required to:${NC}"
    echo -e "  ${GREEN}•${NC} Load Cosmic desktop environment"
    echo -e "  ${GREEN}•${NC} Ensure all system services start properly"
    echo -e "  ${GREEN}•${NC} Apply kernel-level changes"
    echo -e "  ${GREEN}•${NC} Load all home-manager packages into PATH"
    echo ""
    echo -e "${BLUE}When you're ready to reboot:${NC}"
    echo -e "  ${GREEN}1.${NC} Save all your work"
    echo -e "  ${GREEN}2.${NC} Close all applications"
    echo -e "  ${GREEN}3.${NC} Run: ${YELLOW}sudo reboot${NC}"
    echo ""
    echo -e "${BLUE}After reboot:${NC}"
    echo -e "  ${GREEN}•${NC} Select 'Cosmic' from the session menu at login"
    echo -e "  ${GREEN}•${NC} Open a terminal and verify: ${YELLOW}which claude-wrapper${NC}"
    echo -e "  ${GREEN}•${NC} Launch VSCodium: ${YELLOW}codium${NC}"
    echo ""
    echo -e "${GREEN}✓ Deployment complete! All configurations applied successfully.${NC}"
    echo -e "${GREEN}✓ Claude Code and VSCodium are fully configured and will persist.${NC}"
    echo ""
    echo -e "${YELLOW}Remember: ${NC}Reboot manually when ready: ${YELLOW}sudo reboot${NC}"
    echo ""
}

main "$@"<|MERGE_RESOLUTION|>--- conflicted
+++ resolved
@@ -1499,7 +1499,6 @@
     local TEMPLATE_DIR="$SCRIPT_DIR/templates"
     local SYSTEM_TEMPLATE="$TEMPLATE_DIR/configuration.nix"
     local GENERATED_CONFIG="$HM_CONFIG_DIR/configuration.nix"
-<<<<<<< HEAD
 
     if [[ ! -f "$SYSTEM_TEMPLATE" ]]; then
         print_error "Missing NixOS configuration template: $SYSTEM_TEMPLATE"
@@ -1508,16 +1507,6 @@
 
     install -Dm644 "$SYSTEM_TEMPLATE" "$GENERATED_CONFIG"
 
-=======
-
-    if [[ ! -f "$SYSTEM_TEMPLATE" ]]; then
-        print_error "Missing NixOS configuration template: $SYSTEM_TEMPLATE"
-        exit 1
-    fi
-
-    install -Dm644 "$SYSTEM_TEMPLATE" "$GENERATED_CONFIG"
-
->>>>>>> 0b8eb73a
     local CONFIG_WRITE_STATUS=$?
 
     if [ $CONFIG_WRITE_STATUS -ne 0 ]; then
@@ -1527,7 +1516,6 @@
 
     local GENERATED_AT
     GENERATED_AT=$(date '+%Y-%m-%d %H:%M:%S %Z')
-<<<<<<< HEAD
 
     local CPU_VENDOR_LABEL="$CPU_VENDOR"
     if [[ -z "$CPU_VENDOR_LABEL" || "$CPU_VENDOR_LABEL" == "unknown" ]]; then
@@ -1551,31 +1539,6 @@
         MICROCODE_SECTION="hardware.cpu.${CPU_VENDOR}.updateMicrocode = true;  # Enable ${CPU_VENDOR_LABEL} microcode updates"
     fi
 
-=======
-
-    local CPU_VENDOR_LABEL="$CPU_VENDOR"
-    if [[ -z "$CPU_VENDOR_LABEL" || "$CPU_VENDOR_LABEL" == "unknown" ]]; then
-        CPU_VENDOR_LABEL="Unknown"
-    else
-        CPU_VENDOR_LABEL="${CPU_VENDOR_LABEL^}"
-    fi
-
-    local INITRD_KERNEL_MODULES="# initrd.kernelModules handled by hardware-configuration.nix"
-    case "$CPU_VENDOR" in
-        intel)
-            INITRD_KERNEL_MODULES='initrd.kernelModules = [ "i915" ];  # Intel GPU early KMS'
-            ;;
-        amd)
-            INITRD_KERNEL_MODULES='initrd.kernelModules = [ "amdgpu" ];  # AMD GPU early KMS'
-            ;;
-    esac
-
-    local MICROCODE_SECTION="# hardware.cpu microcode updates managed automatically"
-    if [[ -n "$CPU_MICROCODE" && "$CPU_VENDOR" != "unknown" ]]; then
-        MICROCODE_SECTION="hardware.cpu.${CPU_VENDOR}.updateMicrocode = true;  # Enable ${CPU_VENDOR_LABEL} microcode updates"
-    fi
-
->>>>>>> 0b8eb73a
     local gpu_hardware_section
     case "$GPU_TYPE" in
         intel)
