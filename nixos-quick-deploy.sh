--- conflicted
+++ resolved
@@ -1803,7 +1803,6 @@
             rm -f "$TARGET_HARDWARE_CONFIG"
         fi
 
-<<<<<<< HEAD
         # Always copy the hardware configuration locally so flakes can evaluate in pure mode
         # (symlinks into /etc cause nixos-rebuild to fail with "access to absolute path '/etc'")
         if cp "$HARDWARE_CONFIG" "$TARGET_HARDWARE_CONFIG"; then
@@ -1816,11 +1815,6 @@
             fi
             print_success "Copied hardware-configuration.nix into $HM_CONFIG_DIR for flake evaluation"
             print_info "Hardware updates will be refreshed each time the deploy script runs"
-=======
-        # Prefer a symlink so updates to /etc/nixos/hardware-configuration.nix are picked up automatically
-        if ln -s "$HARDWARE_CONFIG" "$TARGET_HARDWARE_CONFIG" 2>/dev/null; then
-            print_success "Linked hardware-configuration.nix from /etc/nixos into $HM_CONFIG_DIR"
->>>>>>> b5264d8c
         else
             # Fall back to copying if the symlink cannot be created (e.g. different filesystem)
             if sudo cp "$HARDWARE_CONFIG" "$TARGET_HARDWARE_CONFIG"; then
